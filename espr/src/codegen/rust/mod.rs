//! Generate Rust code using proc-macro utility crates

mod entity;
mod schema;

use crate::ir::*;

use inflector::Inflector;
use proc_macro2::TokenStream;
use quote::*;

impl ToTokens for IR {
    fn to_tokens(&self, tokens: &mut TokenStream) {
        let schemas = &self.schemas;
        tokens.append_all(quote! {
            #(#schemas)*
        })
    }
}

impl ToTokens for Simple {
    fn to_tokens(&self, tokens: &mut TokenStream) {
        let id = format_ident!("{}", &self.id.to_pascal_case());
        let ty = &self.ty;
        tokens.append_all(quote! {
            pub type #id = #ty;
        });
    }
}

impl ToTokens for Rename {
    fn to_tokens(&self, tokens: &mut TokenStream) {
        let id = format_ident!("{}", &self.id.to_pascal_case());
        let ty = &self.ty;
        tokens.append_all(quote! {
            pub type #id = #ty;
        });
    }
}

impl ToTokens for Enumeration {
    fn to_tokens(&self, tokens: &mut TokenStream) {
        let id = format_ident!("{}", &self.id.to_pascal_case());
        let items: Vec<_> = self
            .items
            .iter()
            .map(|i| format_ident!("{}", i.to_pascal_case()))
            .collect();
        tokens.append_all(quote! {
            #[derive(Debug, Clone)]
            pub enum #id {
                #( #items ),*
            }
        });
    }
}

impl ToTokens for Select {
    fn to_tokens(&self, tokens: &mut TokenStream) {
        let id = format_ident!("{}", &self.id.to_pascal_case());
        let mut entries = Vec::new();
        let mut entry_types = Vec::new();
        for ty in &self.types {
            match ty {
                TypeRef::Entity {
                    name, is_supertype, ..
                } => {
                    let name = format_ident!("{}", name.to_pascal_case());
                    entries.push(quote! { #name });
                    if *is_supertype {
                        // avoid Box<Box<XxxAny>>
                        entry_types.push(quote! { #ty });
                    } else {
                        entry_types.push(quote! { Box<#ty> });
                    }
                }
                _ => {
                    entries.push(ty.to_token_stream());
                    entry_types.push(quote! { Box<#ty> });
                }
            }
        }
        tokens.append_all(quote! {
            #[derive(Debug, Clone)]
            pub enum #id {
                #(#entries(#entry_types)),*
            }
        });
    }
}

impl ToTokens for TypeDecl {
    fn to_tokens(&self, tokens: &mut TokenStream) {
        match self {
            TypeDecl::Simple(simple) => simple.to_tokens(tokens),
            TypeDecl::Rename(rename) => rename.to_tokens(tokens),
            TypeDecl::Enumeration(e) => e.to_tokens(tokens),
            TypeDecl::Select(select) => select.to_tokens(tokens),
        }
    }
}

impl ToTokens for SimpleType {
    fn to_tokens(&self, tokens: &mut TokenStream) {
        use crate::ast::SimpleType::*;
        match self.0 {
            Number => tokens.append(format_ident!("f64")),
            Real => tokens.append(format_ident!("f64")),
            Integer => tokens.append(format_ident!("i64")),
            Logical => tokens.append_all(quote! { Logical }),
            Boolen => tokens.append(format_ident!("bool")),
            String_ { .. } => tokens.append(format_ident!("String")),
            Binary { .. } => unimplemented!("Binary type is not supported yet"),
        }
    }
}

impl ToTokens for TypeRef {
    fn to_tokens(&self, tokens: &mut TokenStream) {
        use TypeRef::*;
        match self {
            SimpleType(ty) => ty.to_tokens(tokens),
            Named { name, .. } => {
                let name = format_ident!("{}", name.to_pascal_case());
                tokens.append_all(quote! { #name });
            }
            Entity {
                name, is_supertype, ..
            } => {
<<<<<<< HEAD
                let name = if *has_supertype_decl {
                    format_ident!("{}Any", name.to_pascal_case())
=======
                if *is_supertype {
                    let name = format_ident!("{}Any", name.to_pascal_case());
                    tokens.append_all(quote! { Box<dyn #name> });
>>>>>>> 8aa52dd4
                } else {
                    format_ident!("{}", name.to_pascal_case())
                };
                tokens.append_all(quote! { #name });
            }
            Set { base, .. } | List { base, .. } => {
                tokens.append_all(quote! { Vec<#base> });
            }
        }
    }
}<|MERGE_RESOLUTION|>--- conflicted
+++ resolved
@@ -127,14 +127,8 @@
             Entity {
                 name, is_supertype, ..
             } => {
-<<<<<<< HEAD
-                let name = if *has_supertype_decl {
+                let name = if *is_supertype {
                     format_ident!("{}Any", name.to_pascal_case())
-=======
-                if *is_supertype {
-                    let name = format_ident!("{}Any", name.to_pascal_case());
-                    tokens.append_all(quote! { Box<dyn #name> });
->>>>>>> 8aa52dd4
                 } else {
                     format_ident!("{}", name.to_pascal_case())
                 };
