use crate::ir::*;

use check_keyword::CheckKeyword;
use inflector::Inflector;
use proc_macro2::TokenStream;
use quote::*;

impl ToTokens for Schema {
    fn to_tokens(&self, tokens: &mut TokenStream) {
        let name = format_ident!("{}", self.name);
        let types = &self.types;
        let entities = &self.entities;
        let entity_types: Vec<_> = entities
            .iter()
            .flat_map(|e| {
                if e.subtypes.is_empty() {
                    vec![format_ident!("{}", e.name.to_pascal_case())]
                } else {
                    vec![
                        format_ident!("{}", e.name.to_pascal_case()),
                        format_ident!("{}Any", e.name.to_pascal_case(),),
                    ]
                }
            })
            .collect();
        let holder_name: Vec<_> = entities
            .iter()
<<<<<<< HEAD
            .map(|e| format_ident!("{}", e.name.to_safe()))
=======
            .flat_map(|e| {
                if e.subtypes.is_empty() {
                    vec![format_ident!("{}", e.name)]
                } else {
                    vec![format_ident!("{}", e.name), format_ident!("{}_any", e.name)]
                }
            })
>>>>>>> 3a7a8287
            .collect();
        let iter_name: Vec<_> = entities
            .iter()
            .flat_map(|e| {
                if e.subtypes.is_empty() {
                    vec![format_ident!("{}_iter", e.name)]
                } else {
                    vec![
                        format_ident!("{}_iter", e.name),
                        format_ident!("{}_any_iter", e.name),
                    ]
                }
            })
            .collect();
        tokens.append_all(quote! {
            pub mod #name {
                use crate::{primitive::*, tables::*, error::Result};
                use std::collections::HashMap;
                use ruststep_derive::as_holder;

                #[derive(Debug, Clone, PartialEq, Default)]
                pub struct Tables {
                    #(
                    #holder_name: HashMap<u64, as_holder!(#entity_types)>,
                    )*
                }

                impl Tables {
                    #(
                    pub fn #iter_name<'table>(&'table self) ->
                        impl Iterator<Item = Result<#entity_types>> + 'table
                    {
                        self.#holder_name
                            .values()
                            .cloned()
                            .map(move |value| value.into_owned(&self))
                    }
                    )*
                }

                #(#types)*
                #(#entities)*
            }
        });
    }
}<|MERGE_RESOLUTION|>--- conflicted
+++ resolved
@@ -25,17 +25,13 @@
             .collect();
         let holder_name: Vec<_> = entities
             .iter()
-<<<<<<< HEAD
-            .map(|e| format_ident!("{}", e.name.to_safe()))
-=======
             .flat_map(|e| {
                 if e.subtypes.is_empty() {
-                    vec![format_ident!("{}", e.name)]
+                    vec![format_ident!("{}", e.name.to_safe())]
                 } else {
-                    vec![format_ident!("{}", e.name), format_ident!("{}_any", e.name)]
+                    vec![format_ident!("{}", e.name.to_safe()), format_ident!("{}_any", e.name)]
                 }
             })
->>>>>>> 3a7a8287
             .collect();
         let iter_name: Vec<_> = entities
             .iter()
