<<<<<<< HEAD
use super::{combinator::*, expression::*, identifier::*, types::*,};
use crate::ast::{algorithm::*, expression::*};
=======
use super::{combinator::*, expression::*, identifier::*, types::*};
use crate::ast::*;
>>>>>>> 6d6eefa8

/// 309 stmt = [alias_stmt] | [assignment_stmt] | [case_stmt] | [compound_stmt] | [escape_stmt] | [if_stmt] | [null_stmt] | [procedure_call_stmt] | [repeat_stmt] | [return_stmt] | [skip_stmt] .
pub fn stmt(input: &str) -> ParseResult<Statement> {
    alt((
        alias_stmt,
        assignment_stmt,
        case_stmt,
        compound_stmt,
        escape_stmt,
        if_stmt,
        null_stmt,
        procedure_call_stmt,
        repeat_stmt,
        return_stmt,
        skip_stmt,
    ))
    .parse(input)
}

/// 174 alias_stmt = ALIAS [variable_id] FOR [general_ref] { [qualifier] } `;` [stmt] { [stmt] } END_ALIAS `;` .
pub fn alias_stmt(input: &str) -> ParseResult<Statement> {
    tuple((
        tag("ALIAS"),
        variable_id,
        tag("FOR"),
        general_ref,
        many0(qualifier),
        char(';'),
        many1(stmt),
        //many_till_reserved(stmt),
        tag("END_ALIAS"),
        char(';'),
    ))
    .map(
        |(_alias, name, _for, dest, qualifiers, _semicolon1, statements, _end, _semicolon2)| {
            Statement::Alias {
                name,
                dest,
                qualifiers,
                statements,
            }
        },
    )
    .parse(input)
}

/// 176 assignment_stmt = [general_ref] { [qualifier] } `:=` [expression] `;` .
pub fn assignment_stmt(input: &str) -> ParseResult<Statement> {
    tuple((
        general_ref,
        many0(qualifier),
        tag(":="),
        expression,
        char(';'),
    ))
    .map(
        |(name, qualifiers, _def, expr, _semicolon)| Statement::Assignment {
            name,
            qualifiers,
            expr,
        },
    )
    .parse(input)
}

/// 191 case_stmt = CASE [selector] OF { [case_action] } \[ OTHERWISE `:` [stmt] \] END_CASE `;` .
pub fn case_stmt(input: &str) -> ParseResult<Statement> {
    tuple((
        tag("CASE"),
        selector,
        tag("OF"),
        many0(case_action),
        opt(tuple((tag("OTHERWISE"), char(':'), stmt))
            .map(|(_otherwise, _colon, stmt)| Box::new(stmt))),
        tag("END_CASE"),
        char(';'),
    ))
    .map(
        |(_case, selector, _of, actions, otherwise, _end, _semicolon)| Statement::Case {
            selector,
            actions,
            otherwise,
        },
    )
    .parse(input)
}

/// 299 selector = [expression] .
pub fn selector(input: &str) -> ParseResult<Expression> {
    expression(input)
}

/// 189 case_action = [case_label] { `,` [case_label] } `:` [stmt] .
pub fn case_action(input: &str) -> ParseResult<(Vec<Expression>, Statement)> {
    tuple((comma_separated(case_label), char(':'), stmt))
        .map(|(labels, _colon, statement)| (labels, statement))
        .parse(input)
}

/// 190 case_label = [expression] .
pub fn case_label(input: &str) -> ParseResult<Expression> {
    expression(input)
}

/// 192 compound_stmt = BEGIN [stmt] { [stmt] } END `;` .
pub fn compound_stmt(input: &str) -> ParseResult<Statement> {
    tuple((tag("BEGIN"), many1(stmt), tag("END"), char(';')))
        .map(|(_begin, statements, _end, _semicolon)| Statement::Compound { statements })
        .parse(input)
}

/// 214 escape_stmt = ESCAPE `;` .
pub fn escape_stmt(input: &str) -> ParseResult<Statement> {
    tuple((tag("ESCAPE"), char(';')))
        .map(|(_skip, _semicolon)| Statement::Escape)
        .parse(input)
}

/// 233 if_stmt = IF [logical_expression] THEN [stmt] { [stmt] } \[ ELSE [stmt] { [stmt] } \] END_IF `;` .
pub fn if_stmt(input: &str) -> ParseResult<Statement> {
    tuple((
        tag("IF"),
        logical_expression,
        tag("THEN"),
        many1(stmt),
        opt(tuple((tag("ELSE"), many1(stmt))).map(|(_else, stmts)| stmts)),
        tag("END_IF"),
        char(';'),
    ))
    .map(
        |(_if, condition, _then, then_branch, else_branch, _endif, _semicolon)| Statement::If {
            condition,
            then_branch,
            else_branch,
        },
    )
    .parse(input)
}

/// 260 null_stmt = `;` .
pub fn null_stmt(input: &str) -> ParseResult<Statement> {
    char(';').map(|_c| Statement::Null).parse(input)
}

/// 270 procedure_call_stmt = ( [built_in_procedure] | [procedure_ref] ) \[ [actual_parameter_list] \] `;` .
pub fn procedure_call_stmt(input: &str) -> ParseResult<Statement> {
    tuple((
        alt((
            built_in_procedure,
            procedure_ref.map(ProcedureCallName::Reference),
        )),
        opt(actual_parameter_list),
        char(';'),
    ))
    .map(
        |(procedure, parameters, _semicolon)| Statement::ProcedureCall {
            procedure,
            parameters,
        },
    )
    .parse(input)
}

/// 188 built_in_procedure = INSERT | REMOVE .
pub fn built_in_procedure(input: &str) -> ParseResult<ProcedureCallName> {
    alt((
        tag("INSERT").map(|_| ProcedureCallName::Insert),
        tag("REMOVE").map(|_| ProcedureCallName::Remove),
    ))
    .parse(input)
}

/// 286 repeat_stmt = REPEAT [repeat_control] `;` [stmt] { [stmt] } END_REPEAT `;` .
pub fn repeat_stmt(input: &str) -> ParseResult<Statement> {
    tuple((
        tag("REPEAT"),
        repeat_control,
        char(';'),
        many1(stmt),
        tag("END_REPEAT"),
        char(';'),
    ))
    .map(
        |(_repeat, control, _semicolon1, statements, _end, _semicolon2)| Statement::Repeat {
            control,
            statements,
        },
    )
    .parse(input)
}

/// 285 repeat_control = \[ [increment_control] \] \[ [while_control] \] \[ [until_control] \] .
pub fn repeat_control(input: &str) -> ParseResult<RepeatControl> {
    tuple((
        opt(increment_control),
        opt(while_control),
        opt(until_control),
    ))
    .map(|(increment, while_, until)| RepeatControl {
        increment,
        while_,
        until,
    })
    .parse(input)
}

/// 235 increment_control = [variable_id] `:=` [bound_1] TO [bound_2] \[ BY [increment] \] .
pub fn increment_control(input: &str) -> ParseResult<RepeatIncrement> {
    tuple((
        variable_id,
        tag(":="),
        bound_1,
        tag("TO"),
        bound_2,
        opt(tuple((tag("BY"), increment)).map(|(_by, inc)| inc)),
    ))
    .map(
        |(variable, _def, begin, _to, end, increment)| RepeatIncrement {
            variable,
            begin,
            end,
            increment,
        },
    )
    .parse(input)
}

/// 234 increment = [numeric_expression] .
pub fn increment(input: &str) -> ParseResult<Expression> {
    numeric_expression(input)
}

/// 339 while_control = WHILE [logical_expression] .
pub fn while_control(input: &str) -> ParseResult<Expression> {
    tuple((tag("WHILE"), logical_expression))
        .map(|(_where, expr)| expr)
        .parse(input)
}

/// 335 until_control = UNTIL [logical_expression] .
pub fn until_control(input: &str) -> ParseResult<Expression> {
    tuple((tag("UNTIL"), logical_expression))
        .map(|(_where, expr)| expr)
        .parse(input)
}

/// 290 return_stmt = RETURN \[ `(` [expression] `)` \] `;` .
pub fn return_stmt(input: &str) -> ParseResult<Statement> {
    tuple((
        tag("RETURN"),
        opt(tuple((char('('), expression, char(')'))).map(|(_open, expr, _close)| expr)),
        char(';'),
    ))
    .map(|(_return, value, _semicolon)| Statement::Return { value })
    .parse(input)
}

/// 308 skip_stmt = SKIP `;` .
pub fn skip_stmt(input: &str) -> ParseResult<Statement> {
    tuple((tag("SKIP"), char(';')))
        .map(|(_skip, _semicolon)| Statement::Skip)
        .parse(input)
}

#[cfg(test)]
mod tests {
    use nom::Finish;

    #[test]
    fn alias() {
        // From ISO-10303-11 p.112
        let exp_str = r#"
        ALIAS s FOR the_line.start_point;
            ALIAS e FOR the_line.end_point;
                RETURN (SQRT((s.x - e.x)**2 + (s.y - e.y)**2 + (s.z - e.z)**2));
            END_ALIAS;
        END_ALIAS;
        "#
        .trim();
        let (residual, (result, _remark)) = super::alias_stmt(exp_str).finish().unwrap();
        dbg!(&result);
        assert_eq!(residual, "");
    }

    #[test]
    fn if_then() {
        let exp_str = r#"
        IF SIZEOF (the_bag) > 0 THEN
            REPEAT i := 1 TO HIINDEX (the_bag);
                the_set := the_set + the_bag [i];
            END_REPEAT;
        END_IF;
        "#
        .trim();
        let (residual, (result, _remark)) = super::if_stmt(exp_str).finish().unwrap();
        dbg!(&result);
        assert_eq!(residual, "");
    }

    #[test]
    fn if_then_else() {
        // From ISO-10303-11 p.128
        let exp_str = r#"
        IF a < 10 THEN
            c := c + 1;
        ELSE
            c := c - 1;
        END_IF;
        "#
        .trim();
        let (residual, (result, _remark)) = super::if_stmt(exp_str).finish().unwrap();
        dbg!(&result);
        assert_eq!(residual, "");
    }

    #[test]
    fn procedure_call() {
        // From ISO-10303-11 p.128
        let exp_str = r#"
        INSERT (point_list, this_point, here );
        "#
        .trim();
        let (residual, (result, _remark)) = super::procedure_call_stmt(exp_str).finish().unwrap();
        dbg!(&result);
        assert_eq!(residual, "");
    }

    #[test]
    fn return_expr1() {
        // From ISO-10303-11 p.122, part of alias_stmt
        let exp_str = r#"
        RETURN (SQRT((s.x - e.x)**2 + (s.y - e.y)**2 + (s.z - e.z)**2));
        "#
        .trim();
        let (residual, (result, _remark)) = super::return_stmt(exp_str).finish().unwrap();
        dbg!(&result);
        assert_eq!(residual, "");
    }

    #[test]
    fn return_expr2() {
        // From AP201
        let exp_str = r#"
        RETURN ((type1 IN USEDIN(sample, '')) AND (type2 IN USEDIN(sample, '')));
        "#
        .trim();
        let (residual, (result, _remark)) = super::return_stmt(exp_str).finish().unwrap();
        dbg!(&result);
        assert_eq!(residual, "");
    }

    #[test]
    fn return_none() {
        // From ISO-10303-11 p.131
        let exp_str = r#"
        RETURN;
        "#
        .trim();
        let (residual, (result, _remark)) = super::return_stmt(exp_str).finish().unwrap();
        dbg!(&result);
        assert_eq!(residual, "");
    }

    #[test]
    fn skip() {
        // From ISO-10303-11 p.131
        let exp_str = r#"
        SKIP;
        "#
        .trim();
        let (residual, (result, _remark)) = super::skip_stmt(exp_str).finish().unwrap();
        dbg!(&result);
        assert_eq!(residual, "");
    }

    #[test]
    fn repeat_until() {
        // From ISO-10303-11 p.131
        let exp_str = r#"
        REPEAT UNTIL (a=1);
            IF (a < 0) THEN
                SKIP;
            END_IF;
        END_REPEAT;
        "#
        .trim();
        let (residual, (result, _remark)) = super::repeat_stmt(exp_str).finish().unwrap();
        dbg!(&result);
        assert_eq!(residual, "");
    }

    #[test]
    fn repeat_increment() {
        // From AP201
        let exp_str = r#"
        REPEAT i := 1 TO HIINDEX (the_bag);
            the_set := the_set + the_bag [i];
        END_REPEAT;
        "#
        .trim();
        let (residual, (result, _remark)) = super::repeat_stmt(exp_str).finish().unwrap();
        dbg!(&result);
        assert_eq!(residual, "");
    }
}<|MERGE_RESOLUTION|>--- conflicted
+++ resolved
@@ -1,10 +1,5 @@
-<<<<<<< HEAD
-use super::{combinator::*, expression::*, identifier::*, types::*,};
+use super::{combinator::*, expression::*, identifier::*, types::*};
 use crate::ast::{algorithm::*, expression::*};
-=======
-use super::{combinator::*, expression::*, identifier::*, types::*};
-use crate::ast::*;
->>>>>>> 6d6eefa8
 
 /// 309 stmt = [alias_stmt] | [assignment_stmt] | [case_stmt] | [compound_stmt] | [escape_stmt] | [if_stmt] | [null_stmt] | [procedure_call_stmt] | [repeat_stmt] | [return_stmt] | [skip_stmt] .
 pub fn stmt(input: &str) -> ParseResult<Statement> {
