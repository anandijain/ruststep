--- conflicted
+++ resolved
@@ -208,13 +208,8 @@
 
         assert_eq!(entity.attributes.len(), 2);
         // check `m_ref`
-<<<<<<< HEAD
         assert_eq!(entity.attributes[0].name, "m_Ref");
-        assert!(matches!(entity.attributes[0].ty, ParameterType::Named(_)));
-=======
-        assert_eq!(entity.attributes[0].name, "m_ref");
         assert!(matches!(entity.attributes[0].ty, Type::Named(_)));
->>>>>>> 6d6eefa8
         // check `fattr`
         assert_eq!(entity.attributes[1].name, "fattr");
         assert!(matches!(
