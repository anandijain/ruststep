use super::*;
use inflector::Inflector;
use proc_macro2::TokenStream as TokenStream2;
use proc_macro_error::*;
use quote::quote;

struct Input {
    name: String,
    table: syn::Path,
    ident: syn::Ident,
    holder_ident: syn::Ident,
    holder_visitor_ident: syn::Ident,
    variants: Vec<syn::Ident>,
    variant_names: Vec<String>,
    holder_types: Vec<syn::Type>,
    holder_exprs: Vec<TokenStream2>,
    table_fields: Vec<Option<syn::Ident>>,
}

impl Input {
    fn parse(ident: &syn::Ident, e: &syn::DataEnum, attr: &HolderAttr) -> Self {
        let name = ident.to_string().to_screaming_snake_case();
        let holder_ident = as_holder_ident(ident);
        let holder_visitor_ident = as_visitor_ident(&holder_ident);
        let variants: Vec<syn::Ident> = e
            .variants
            .iter()
            .map(|var| var.ident.clone().into())
            .collect();
        let variant_names: Vec<_> = variants
            .iter()
            .map(|id| id.to_string().to_screaming_snake_case())
            .collect();
<<<<<<< HEAD
        let ty: Vec<&syn::Type> = e
            .variants
            .iter()
            .map(|var| {
                assert_eq!(var.fields.len(), 1);
                var.fields.iter().map(|f| decompose_box_ty(&f.ty))
            })
            .flatten()
            .collect();
        let holder_types: Vec<_> = ty.iter().map(|t| as_holder_path(t)).collect();
        let table_fields: Vec<syn::Ident> = e
            .variants
            .iter()
            .map(|var| {
                let attr = HolderAttr::parse(&var.attrs);
                attr.field.expect_or_abort("field attribute is lacking")
            })
            .collect();
        let table = attr
            .table
            .clone()
            .expect_or_abort("table attribute is lacked");
=======

        let mut holder_exprs = Vec::new();
        let mut holder_types = Vec::new();
        let mut table_fields = Vec::new();
        for var in &e.variants {
            let HolderAttr {
                field,
                place_holder,
                ..
            } = HolderAttr::parse(&var.attrs);
            table_fields.push(field);

            assert_eq!(var.fields.len(), 1);
            for f in &var.fields {
                if place_holder {
                    holder_types.push(as_holder_path(&f.ty));
                    holder_exprs.push(quote! { Box::new(sub.into_owned(table)?) });
                } else {
                    holder_types.push(f.ty.clone());
                    holder_exprs.push(quote! { sub });
                }
            }
        }
>>>>>>> 5abd3740

        Input {
            name,
            table,
            ident: ident.clone().into(),
            holder_ident,
            holder_visitor_ident,
            variants,
            variant_names,
            holder_types,
            holder_exprs,
            table_fields,
        }
    }

    fn def_holder(&self) -> TokenStream2 {
        let Input {
            holder_ident,
            variants,
            holder_types,
            ..
        } = self;
        quote! {
            #[derive(Clone, Debug, PartialEq)]
            enum #holder_ident {
                #(#variants(#holder_types)),*
            }
        } // quote!
    }

    fn impl_holder(&self) -> TokenStream2 {
        let Input {
            name,
            ident,
            holder_ident,
            variants,
<<<<<<< HEAD
            table,
=======
            holder_exprs,
>>>>>>> 5abd3740
            ..
        } = self;
        let ruststep = ruststep_crate();

        quote! {
            impl #ruststep::tables::Holder for #holder_ident {
                type Owned = #ident;
<<<<<<< HEAD
                type Table = #table;
                fn into_owned(self, table: &Self::Table) -> Result<Self::Owned> {
=======
                type Table = Table;
                fn into_owned(self, table: &Table) -> #ruststep::error::Result<Self::Owned> {
>>>>>>> 5abd3740
                    Ok(match self {
                        #(#holder_ident::#variants(sub) => #ident::#variants(#holder_exprs)),*
                    })
                }
                fn name() -> &'static str {
                    #name
                }
                fn attr_len() -> usize {
                    0
                }
            }
        } // quote!
    }

    fn impl_deserialize(&self) -> TokenStream2 {
        let Input {
            name,
            holder_ident,
            holder_visitor_ident,
            ..
        } = self;
        quote! {
            impl<'de> ::serde::de::Deserialize<'de> for #holder_ident {
                fn deserialize<D>(deserializer: D) -> ::std::result::Result<Self, D::Error>
                where
                    D: ::serde::de::Deserializer<'de>,
                {
                    deserializer.deserialize_tuple_struct(#name, 0, #holder_visitor_ident {})
                }
            }
        } // quote!
    }

    fn def_visitor(&self) -> TokenStream2 {
        let Input {
            holder_ident,
            holder_visitor_ident,
            name,
            variants,
            variant_names,
            ..
        } = self;
        let ruststep = ruststep_crate();

        quote! {
            struct #holder_visitor_ident;

            impl<'de> ::serde::de::Visitor<'de> for #holder_visitor_ident {
                type Value = #holder_ident;
                fn expecting(&self, formatter: &mut ::std::fmt::Formatter) -> ::std::fmt::Result {
                    write!(formatter, #name)
                }

                // Entry point for Record or Parameter::Typed
                fn visit_map<A>(self, mut map: A) -> ::std::result::Result<Self::Value, A::Error>
                where
                    A: ::serde::de::MapAccess<'de>,
                {
                    let key: String = map
                        .next_key()?
                        .expect("Empty map cannot be accepted as ruststep Holder"); // this must be a bug, not runtime error
                    match key.as_str() {
                        #(
                        #variant_names => {
                            let value = map.next_value()?;
                            return Ok(#holder_ident::#variants(Box::new(value)));
                        }
                        )*
                        _ => {
                            use ::serde::de::{Error, Unexpected};
                            return Err(A::Error::invalid_value(Unexpected::Other(&key), &self));
                        }
                    }
                }
            }

            impl #ruststep::tables::WithVisitor for #holder_ident {
                type Visitor = #holder_visitor_ident;
                fn visitor_new() -> Self::Visitor {
                    #holder_visitor_ident {}
                }
            }
        } // quote!
    }

    fn impl_entity_table(&self) -> TokenStream2 {
        let Input {
            ident,
            holder_ident,
            variants,
            table_fields,
            table,
            ..
        } = self;
        let ruststep = ruststep_crate();
<<<<<<< HEAD
        quote! {
            impl EntityTable<#holder_ident> for #table {
                fn get_owned(&self, entity_id: u64) -> Result<#ident> {
=======

        quote! {
            impl #ruststep::tables::EntityTable<#holder_ident> for Table {
                fn get_owned(&self, entity_id: u64) -> #ruststep::error::Result<#ident> {
>>>>>>> 5abd3740
                    #(
                    if let Ok(owned) = #ruststep::tables::get_owned(self, &self.#table_fields, entity_id) {
                        return Ok(#ident::#variants(Box::new(owned)));
                    }
                    )*
                    Err(#ruststep::error::Error::UnknownEntity(entity_id))
                }
                fn owned_iter<'table>(&'table self) -> Box<dyn Iterator<Item = #ruststep::error::Result<#ident>> + 'table> {
                    Box::new(::itertools::chain![
                        #(
                        #ruststep::tables::owned_iter(self, &self.#table_fields)
                            .map(|owned| owned.map(|owned| #ident::#variants(Box::new(owned)))),
                        )*
                    ])
                }
            }
        } // quote!
    }
}

<<<<<<< HEAD
fn decompose_box_ty(ty: &syn::Type) -> &syn::Type {
    if let syn::Type::Path(syn::TypePath { path, .. }) = ty {
        assert_eq!(path.segments.len(), 1);
        let box_path = &path.segments[0];
        if let syn::PathArguments::AngleBracketed(syn::AngleBracketedGenericArguments {
            args,
            ..
        }) = &box_path.arguments
        {
            assert_eq!(args.len(), 1);
            if let syn::GenericArgument::Type(ty) = &args[0] {
                return ty;
            }
        }
    }
    // Not a Box<T>
    ty
}

pub fn derive_holder(ident: &syn::Ident, e: &syn::DataEnum, attr: &HolderAttr) -> TokenStream2 {
    let input = Input::parse(ident, e, attr);
=======
pub fn derive_holder(ident: &syn::Ident, e: &syn::DataEnum, attr: &HolderAttr) -> TokenStream2 {
    let input = Input::parse(ident, e);
>>>>>>> 5abd3740
    let def_holder_tt = input.def_holder();
    let impl_holder_tt = input.impl_holder();

    if attr.generate_deserialize {
        let impl_deserialize_tt = input.impl_deserialize();
        let def_visitor_tt = input.def_visitor();
        let impl_entity_table_tt = input.impl_entity_table();
        quote! {
            #def_holder_tt
            #impl_holder_tt
            #impl_deserialize_tt
            #def_visitor_tt
            #impl_entity_table_tt
        } // quote!
    } else {
        quote! {
            #def_holder_tt
            #impl_holder_tt
        } // quote!
    }
}

pub fn derive_deserialize(_ident: &syn::Ident, _e: &syn::DataEnum) -> TokenStream2 {
    unimplemented!()
}<|MERGE_RESOLUTION|>--- conflicted
+++ resolved
@@ -31,30 +31,10 @@
             .iter()
             .map(|id| id.to_string().to_screaming_snake_case())
             .collect();
-<<<<<<< HEAD
-        let ty: Vec<&syn::Type> = e
-            .variants
-            .iter()
-            .map(|var| {
-                assert_eq!(var.fields.len(), 1);
-                var.fields.iter().map(|f| decompose_box_ty(&f.ty))
-            })
-            .flatten()
-            .collect();
-        let holder_types: Vec<_> = ty.iter().map(|t| as_holder_path(t)).collect();
-        let table_fields: Vec<syn::Ident> = e
-            .variants
-            .iter()
-            .map(|var| {
-                let attr = HolderAttr::parse(&var.attrs);
-                attr.field.expect_or_abort("field attribute is lacking")
-            })
-            .collect();
         let table = attr
             .table
             .clone()
             .expect_or_abort("table attribute is lacked");
-=======
 
         let mut holder_exprs = Vec::new();
         let mut holder_types = Vec::new();
@@ -78,7 +58,6 @@
                 }
             }
         }
->>>>>>> 5abd3740
 
         Input {
             name,
@@ -115,11 +94,8 @@
             ident,
             holder_ident,
             variants,
-<<<<<<< HEAD
             table,
-=======
             holder_exprs,
->>>>>>> 5abd3740
             ..
         } = self;
         let ruststep = ruststep_crate();
@@ -127,13 +103,8 @@
         quote! {
             impl #ruststep::tables::Holder for #holder_ident {
                 type Owned = #ident;
-<<<<<<< HEAD
                 type Table = #table;
-                fn into_owned(self, table: &Self::Table) -> Result<Self::Owned> {
-=======
-                type Table = Table;
                 fn into_owned(self, table: &Table) -> #ruststep::error::Result<Self::Owned> {
->>>>>>> 5abd3740
                     Ok(match self {
                         #(#holder_ident::#variants(sub) => #ident::#variants(#holder_exprs)),*
                     })
@@ -229,16 +200,10 @@
             ..
         } = self;
         let ruststep = ruststep_crate();
-<<<<<<< HEAD
-        quote! {
-            impl EntityTable<#holder_ident> for #table {
-                fn get_owned(&self, entity_id: u64) -> Result<#ident> {
-=======
-
-        quote! {
-            impl #ruststep::tables::EntityTable<#holder_ident> for Table {
+
+        quote! {
+            impl #ruststep::tables::EntityTable<#holder_ident> for #table {
                 fn get_owned(&self, entity_id: u64) -> #ruststep::error::Result<#ident> {
->>>>>>> 5abd3740
                     #(
                     if let Ok(owned) = #ruststep::tables::get_owned(self, &self.#table_fields, entity_id) {
                         return Ok(#ident::#variants(Box::new(owned)));
@@ -259,32 +224,8 @@
     }
 }
 
-<<<<<<< HEAD
-fn decompose_box_ty(ty: &syn::Type) -> &syn::Type {
-    if let syn::Type::Path(syn::TypePath { path, .. }) = ty {
-        assert_eq!(path.segments.len(), 1);
-        let box_path = &path.segments[0];
-        if let syn::PathArguments::AngleBracketed(syn::AngleBracketedGenericArguments {
-            args,
-            ..
-        }) = &box_path.arguments
-        {
-            assert_eq!(args.len(), 1);
-            if let syn::GenericArgument::Type(ty) = &args[0] {
-                return ty;
-            }
-        }
-    }
-    // Not a Box<T>
-    ty
-}
-
 pub fn derive_holder(ident: &syn::Ident, e: &syn::DataEnum, attr: &HolderAttr) -> TokenStream2 {
     let input = Input::parse(ident, e, attr);
-=======
-pub fn derive_holder(ident: &syn::Ident, e: &syn::DataEnum, attr: &HolderAttr) -> TokenStream2 {
-    let input = Input::parse(ident, e);
->>>>>>> 5abd3740
     let def_holder_tt = input.def_holder();
     let impl_holder_tt = input.impl_holder();
 
