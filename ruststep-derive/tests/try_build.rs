--- conflicted
+++ resolved
@@ -3,10 +3,6 @@
     let t = trybuild::TestCases::new();
     t.pass("tests/cases/use_place_holder.rs");
     t.pass("tests/cases/optional.rs");
-<<<<<<< HEAD
-    t.pass("tests/cases/vec.rs");
-=======
     // not implemented yet
     t.compile_fail("tests/cases/vec.rs");
->>>>>>> 3c2b3b32
 }