#![allow(dead_code)]
pub mod explicit_draughting {
<<<<<<< HEAD
    use crate::{error::Result, primitive::*, tables::*};
    use derive_more::*;
    use ruststep_derive::{as_holder, TableInit};
=======
    use crate::{as_holder, error::Result, primitive::*, tables::*, Holder, TableInit};
>>>>>>> 5eef3349
    use std::collections::HashMap;
    #[derive(Debug, Clone, PartialEq, Default, TableInit)]
    pub struct Tables {
        address: HashMap<u64, as_holder!(Address)>,
        angular_dimension: HashMap<u64, as_holder!(AngularDimension)>,
        annotation_curve_occurrence: HashMap<u64, as_holder!(AnnotationCurveOccurrence)>,
        annotation_fill_area: HashMap<u64, as_holder!(AnnotationFillArea)>,
        annotation_fill_area_occurrence: HashMap<u64, as_holder!(AnnotationFillAreaOccurrence)>,
        annotation_occurrence: HashMap<u64, as_holder!(AnnotationOccurrence)>,
        annotation_subfigure_occurrence: HashMap<u64, as_holder!(AnnotationSubfigureOccurrence)>,
        annotation_symbol: HashMap<u64, as_holder!(AnnotationSymbol)>,
        annotation_symbol_occurrence: HashMap<u64, as_holder!(AnnotationSymbolOccurrence)>,
        annotation_text: HashMap<u64, as_holder!(AnnotationText)>,
        annotation_text_occurrence: HashMap<u64, as_holder!(AnnotationTextOccurrence)>,
        application_context: HashMap<u64, as_holder!(ApplicationContext)>,
        application_context_element: HashMap<u64, as_holder!(ApplicationContextElement)>,
        application_protocol_definition: HashMap<u64, as_holder!(ApplicationProtocolDefinition)>,
        approval: HashMap<u64, as_holder!(Approval)>,
        approval_assignment: HashMap<u64, as_holder!(ApprovalAssignment)>,
        approval_date_time: HashMap<u64, as_holder!(ApprovalDateTime)>,
        approval_person_organization: HashMap<u64, as_holder!(ApprovalPersonOrganization)>,
        approval_role: HashMap<u64, as_holder!(ApprovalRole)>,
        approval_status: HashMap<u64, as_holder!(ApprovalStatus)>,
        area_in_set: HashMap<u64, as_holder!(AreaInSet)>,
        axis2_placement_2d: HashMap<u64, as_holder!(Axis2Placement2D)>,
        b_spline_curve: HashMap<u64, as_holder!(BSplineCurve)>,
        b_spline_curve_with_knots: HashMap<u64, as_holder!(BSplineCurveWithKnots)>,
        bezier_curve: HashMap<u64, as_holder!(BezierCurve)>,
        bounded_curve: HashMap<u64, as_holder!(BoundedCurve)>,
        calendar_date: HashMap<u64, as_holder!(CalendarDate)>,
        camera_image: HashMap<u64, as_holder!(CameraImage)>,
        camera_image_2d_with_scale: HashMap<u64, as_holder!(CameraImage2DWithScale)>,
        camera_model: HashMap<u64, as_holder!(CameraModel)>,
        camera_model_d2: HashMap<u64, as_holder!(CameraModelD2)>,
        camera_usage: HashMap<u64, as_holder!(CameraUsage)>,
        cartesian_point: HashMap<u64, as_holder!(CartesianPoint)>,
        circle: HashMap<u64, as_holder!(Circle)>,
        colour: HashMap<u64, as_holder!(Colour)>,
        colour_rgb: HashMap<u64, as_holder!(ColourRgb)>,
        colour_specification: HashMap<u64, as_holder!(ColourSpecification)>,
        composite_curve: HashMap<u64, as_holder!(CompositeCurve)>,
        composite_curve_segment: HashMap<u64, as_holder!(CompositeCurveSegment)>,
        composite_text: HashMap<u64, as_holder!(CompositeText)>,
        composite_text_with_associated_curves:
            HashMap<u64, as_holder!(CompositeTextWithAssociatedCurves)>,
        composite_text_with_blanking_box: HashMap<u64, as_holder!(CompositeTextWithBlankingBox)>,
        composite_text_with_extent: HashMap<u64, as_holder!(CompositeTextWithExtent)>,
        conic: HashMap<u64, as_holder!(Conic)>,
        context_dependent_invisibility: HashMap<u64, as_holder!(ContextDependentInvisibility)>,
        contract: HashMap<u64, as_holder!(Contract)>,
        contract_assignment: HashMap<u64, as_holder!(ContractAssignment)>,
        contract_type: HashMap<u64, as_holder!(ContractType)>,
        conversion_based_unit: HashMap<u64, as_holder!(ConversionBasedUnit)>,
        curve: HashMap<u64, as_holder!(Curve)>,
        curve_dimension: HashMap<u64, as_holder!(CurveDimension)>,
        curve_style: HashMap<u64, as_holder!(CurveStyle)>,
        curve_style_font: HashMap<u64, as_holder!(CurveStyleFont)>,
        curve_style_font_pattern: HashMap<u64, as_holder!(CurveStyleFontPattern)>,
        date: HashMap<u64, as_holder!(Date)>,
        datum_feature_callout: HashMap<u64, as_holder!(DatumFeatureCallout)>,
        datum_target_callout: HashMap<u64, as_holder!(DatumTargetCallout)>,
        defined_symbol: HashMap<u64, as_holder!(DefinedSymbol)>,
        diameter_dimension: HashMap<u64, as_holder!(DiameterDimension)>,
        dimension_callout_component_relationship:
            HashMap<u64, as_holder!(DimensionCalloutComponentRelationship)>,
        dimension_callout_relationship: HashMap<u64, as_holder!(DimensionCalloutRelationship)>,
        dimension_curve: HashMap<u64, as_holder!(DimensionCurve)>,
        dimension_curve_directed_callout: HashMap<u64, as_holder!(DimensionCurveDirectedCallout)>,
        dimension_curve_terminator: HashMap<u64, as_holder!(DimensionCurveTerminator)>,
        dimension_pair: HashMap<u64, as_holder!(DimensionPair)>,
        dimensional_exponents: HashMap<u64, as_holder!(DimensionalExponents)>,
        direction: HashMap<u64, as_holder!(Direction)>,
        document: HashMap<u64, as_holder!(Document)>,
        document_reference: HashMap<u64, as_holder!(DocumentReference)>,
        document_type: HashMap<u64, as_holder!(DocumentType)>,
        draughting_annotation_occurrence: HashMap<u64, as_holder!(DraughtingAnnotationOccurrence)>,
        draughting_approval_assignment: HashMap<u64, as_holder!(DraughtingApprovalAssignment)>,
        draughting_callout: HashMap<u64, as_holder!(DraughtingCallout)>,
        draughting_callout_relationship: HashMap<u64, as_holder!(DraughtingCalloutRelationship)>,
        draughting_contract_assignment: HashMap<u64, as_holder!(DraughtingContractAssignment)>,
        draughting_drawing_revision: HashMap<u64, as_holder!(DraughtingDrawingRevision)>,
        draughting_elements: HashMap<u64, as_holder!(DraughtingElements)>,
        draughting_group_assignment: HashMap<u64, as_holder!(DraughtingGroupAssignment)>,
        draughting_model: HashMap<u64, as_holder!(DraughtingModel)>,
        draughting_organization_assignment:
            HashMap<u64, as_holder!(DraughtingOrganizationAssignment)>,
        draughting_person_and_organization_assignment:
            HashMap<u64, as_holder!(DraughtingPersonAndOrganizationAssignment)>,
        draughting_person_assignment: HashMap<u64, as_holder!(DraughtingPersonAssignment)>,
        draughting_pre_defined_colour: HashMap<u64, as_holder!(DraughtingPreDefinedColour)>,
        draughting_pre_defined_curve_font: HashMap<u64, as_holder!(DraughtingPreDefinedCurveFont)>,
        draughting_pre_defined_text_font: HashMap<u64, as_holder!(DraughtingPreDefinedTextFont)>,
        draughting_presented_item: HashMap<u64, as_holder!(DraughtingPresentedItem)>,
        draughting_security_classification_assignment:
            HashMap<u64, as_holder!(DraughtingSecurityClassificationAssignment)>,
        draughting_specification_reference:
            HashMap<u64, as_holder!(DraughtingSpecificationReference)>,
        draughting_subfigure_representation:
            HashMap<u64, as_holder!(DraughtingSubfigureRepresentation)>,
        draughting_symbol_representation: HashMap<u64, as_holder!(DraughtingSymbolRepresentation)>,
        draughting_text_literal_with_delineation:
            HashMap<u64, as_holder!(DraughtingTextLiteralWithDelineation)>,
        draughting_title: HashMap<u64, as_holder!(DraughtingTitle)>,
        drawing_definition: HashMap<u64, as_holder!(DrawingDefinition)>,
        drawing_revision: HashMap<u64, as_holder!(DrawingRevision)>,
        drawing_sheet_layout: HashMap<u64, as_holder!(DrawingSheetLayout)>,
        drawing_sheet_revision: HashMap<u64, as_holder!(DrawingSheetRevision)>,
        drawing_sheet_revision_usage: HashMap<u64, as_holder!(DrawingSheetRevisionUsage)>,
        ellipse: HashMap<u64, as_holder!(Ellipse)>,
        external_source: HashMap<u64, as_holder!(ExternalSource)>,
        externally_defined_curve_font: HashMap<u64, as_holder!(ExternallyDefinedCurveFont)>,
        externally_defined_hatch_style: HashMap<u64, as_holder!(ExternallyDefinedHatchStyle)>,
        externally_defined_item: HashMap<u64, as_holder!(ExternallyDefinedItem)>,
        externally_defined_symbol: HashMap<u64, as_holder!(ExternallyDefinedSymbol)>,
        externally_defined_text_font: HashMap<u64, as_holder!(ExternallyDefinedTextFont)>,
        externally_defined_tile_style: HashMap<u64, as_holder!(ExternallyDefinedTileStyle)>,
        fill_area_style: HashMap<u64, as_holder!(FillAreaStyle)>,
        fill_area_style_colour: HashMap<u64, as_holder!(FillAreaStyleColour)>,
        fill_area_style_hatching: HashMap<u64, as_holder!(FillAreaStyleHatching)>,
        fill_area_style_tile_symbol_with_style:
            HashMap<u64, as_holder!(FillAreaStyleTileSymbolWithStyle)>,
        fill_area_style_tiles: HashMap<u64, as_holder!(FillAreaStyleTiles)>,
        geometric_curve_set: HashMap<u64, as_holder!(GeometricCurveSet)>,
        geometric_representation_context: HashMap<u64, as_holder!(GeometricRepresentationContext)>,
        geometric_representation_item: HashMap<u64, as_holder!(GeometricRepresentationItem)>,
        geometric_set: HashMap<u64, as_holder!(GeometricSet)>,
        geometrical_tolerance_callout: HashMap<u64, as_holder!(GeometricalToleranceCallout)>,
        geometrically_bounded_2d_wireframe_representation:
            HashMap<u64, as_holder!(GeometricallyBounded2DWireframeRepresentation)>,
        global_unit_assigned_context: HashMap<u64, as_holder!(GlobalUnitAssignedContext)>,
        group: HashMap<u64, as_holder!(Group)>,
        group_assignment: HashMap<u64, as_holder!(GroupAssignment)>,
        group_relationship: HashMap<u64, as_holder!(GroupRelationship)>,
        hyperbola: HashMap<u64, as_holder!(Hyperbola)>,
        invisibility: HashMap<u64, as_holder!(Invisibility)>,
        leader_curve: HashMap<u64, as_holder!(LeaderCurve)>,
        leader_directed_callout: HashMap<u64, as_holder!(LeaderDirectedCallout)>,
        leader_directed_dimension: HashMap<u64, as_holder!(LeaderDirectedDimension)>,
        leader_terminator: HashMap<u64, as_holder!(LeaderTerminator)>,
        length_measure_with_unit: HashMap<u64, as_holder!(LengthMeasureWithUnit)>,
        length_unit: HashMap<u64, as_holder!(LengthUnit)>,
        line: HashMap<u64, as_holder!(Line)>,
        linear_dimension: HashMap<u64, as_holder!(LinearDimension)>,
        mapped_item: HashMap<u64, as_holder!(MappedItem)>,
        measure_with_unit: HashMap<u64, as_holder!(MeasureWithUnit)>,
        named_unit: HashMap<u64, as_holder!(NamedUnit)>,
        offset_curve_2d: HashMap<u64, as_holder!(OffsetCurve2D)>,
        one_direction_repeat_factor: HashMap<u64, as_holder!(OneDirectionRepeatFactor)>,
        ordinate_dimension: HashMap<u64, as_holder!(OrdinateDimension)>,
        organization: HashMap<u64, as_holder!(Organization)>,
        organization_assignment: HashMap<u64, as_holder!(OrganizationAssignment)>,
        organization_role: HashMap<u64, as_holder!(OrganizationRole)>,
        organizational_address: HashMap<u64, as_holder!(OrganizationalAddress)>,
        parabola: HashMap<u64, as_holder!(Parabola)>,
        person: HashMap<u64, as_holder!(Person)>,
        person_and_organization: HashMap<u64, as_holder!(PersonAndOrganization)>,
        person_and_organization_assignment:
            HashMap<u64, as_holder!(PersonAndOrganizationAssignment)>,
        person_and_organization_role: HashMap<u64, as_holder!(PersonAndOrganizationRole)>,
        person_assignment: HashMap<u64, as_holder!(PersonAssignment)>,
        person_role: HashMap<u64, as_holder!(PersonRole)>,
        personal_address: HashMap<u64, as_holder!(PersonalAddress)>,
        placement: HashMap<u64, as_holder!(Placement)>,
        planar_box: HashMap<u64, as_holder!(PlanarBox)>,
        planar_extent: HashMap<u64, as_holder!(PlanarExtent)>,
        plane_angle_measure_with_unit: HashMap<u64, as_holder!(PlaneAngleMeasureWithUnit)>,
        plane_angle_unit: HashMap<u64, as_holder!(PlaneAngleUnit)>,
        point: HashMap<u64, as_holder!(Point)>,
        point_on_curve: HashMap<u64, as_holder!(PointOnCurve)>,
        polyline: HashMap<u64, as_holder!(Polyline)>,
        pre_defined_colour: HashMap<u64, as_holder!(PreDefinedColour)>,
        pre_defined_curve_font: HashMap<u64, as_holder!(PreDefinedCurveFont)>,
        pre_defined_dimension_symbol: HashMap<u64, as_holder!(PreDefinedDimensionSymbol)>,
        pre_defined_geometrical_tolerance_symbol:
            HashMap<u64, as_holder!(PreDefinedGeometricalToleranceSymbol)>,
        pre_defined_item: HashMap<u64, as_holder!(PreDefinedItem)>,
        pre_defined_point_marker_symbol: HashMap<u64, as_holder!(PreDefinedPointMarkerSymbol)>,
        pre_defined_symbol: HashMap<u64, as_holder!(PreDefinedSymbol)>,
        pre_defined_terminator_symbol: HashMap<u64, as_holder!(PreDefinedTerminatorSymbol)>,
        pre_defined_text_font: HashMap<u64, as_holder!(PreDefinedTextFont)>,
        presentation_area: HashMap<u64, as_holder!(PresentationArea)>,
        presentation_layer_assignment: HashMap<u64, as_holder!(PresentationLayerAssignment)>,
        presentation_layer_usage: HashMap<u64, as_holder!(PresentationLayerUsage)>,
        presentation_representation: HashMap<u64, as_holder!(PresentationRepresentation)>,
        presentation_set: HashMap<u64, as_holder!(PresentationSet)>,
        presentation_size: HashMap<u64, as_holder!(PresentationSize)>,
        presentation_style_assignment: HashMap<u64, as_holder!(PresentationStyleAssignment)>,
        presentation_style_by_context: HashMap<u64, as_holder!(PresentationStyleByContext)>,
        presentation_view: HashMap<u64, as_holder!(PresentationView)>,
        presented_item: HashMap<u64, as_holder!(PresentedItem)>,
        presented_item_representation: HashMap<u64, as_holder!(PresentedItemRepresentation)>,
        product: HashMap<u64, as_holder!(Product)>,
        product_context: HashMap<u64, as_holder!(ProductContext)>,
        product_definition: HashMap<u64, as_holder!(ProductDefinition)>,
        product_definition_context: HashMap<u64, as_holder!(ProductDefinitionContext)>,
        product_definition_formation: HashMap<u64, as_holder!(ProductDefinitionFormation)>,
        product_definition_shape: HashMap<u64, as_holder!(ProductDefinitionShape)>,
        projection_curve: HashMap<u64, as_holder!(ProjectionCurve)>,
        projection_directed_callout: HashMap<u64, as_holder!(ProjectionDirectedCallout)>,
        property_definition: HashMap<u64, as_holder!(PropertyDefinition)>,
        property_definition_representation:
            HashMap<u64, as_holder!(PropertyDefinitionRepresentation)>,
        quasi_uniform_curve: HashMap<u64, as_holder!(QuasiUniformCurve)>,
        radius_dimension: HashMap<u64, as_holder!(RadiusDimension)>,
        rational_b_spline_curve: HashMap<u64, as_holder!(RationalBSplineCurve)>,
        representation: HashMap<u64, as_holder!(Representation)>,
        representation_context: HashMap<u64, as_holder!(RepresentationContext)>,
        representation_item: HashMap<u64, as_holder!(RepresentationItem)>,
        representation_map: HashMap<u64, as_holder!(RepresentationMap)>,
        security_classification: HashMap<u64, as_holder!(SecurityClassification)>,
        security_classification_assignment:
            HashMap<u64, as_holder!(SecurityClassificationAssignment)>,
        security_classification_level: HashMap<u64, as_holder!(SecurityClassificationLevel)>,
        shape_definition_representation: HashMap<u64, as_holder!(ShapeDefinitionRepresentation)>,
        shape_representation: HashMap<u64, as_holder!(ShapeRepresentation)>,
        si_unit: HashMap<u64, as_holder!(SiUnit)>,
        structured_dimension_callout: HashMap<u64, as_holder!(StructuredDimensionCallout)>,
        styled_item: HashMap<u64, as_holder!(StyledItem)>,
        symbol_colour: HashMap<u64, as_holder!(SymbolColour)>,
        symbol_representation: HashMap<u64, as_holder!(SymbolRepresentation)>,
        symbol_representation_map: HashMap<u64, as_holder!(SymbolRepresentationMap)>,
        symbol_style: HashMap<u64, as_holder!(SymbolStyle)>,
        symbol_target: HashMap<u64, as_holder!(SymbolTarget)>,
        terminator_symbol: HashMap<u64, as_holder!(TerminatorSymbol)>,
        text_literal: HashMap<u64, as_holder!(TextLiteral)>,
        text_literal_with_associated_curves:
            HashMap<u64, as_holder!(TextLiteralWithAssociatedCurves)>,
        text_literal_with_blanking_box: HashMap<u64, as_holder!(TextLiteralWithBlankingBox)>,
        text_literal_with_delineation: HashMap<u64, as_holder!(TextLiteralWithDelineation)>,
        text_literal_with_extent: HashMap<u64, as_holder!(TextLiteralWithExtent)>,
        text_style: HashMap<u64, as_holder!(TextStyle)>,
        text_style_for_defined_font: HashMap<u64, as_holder!(TextStyleForDefinedFont)>,
        text_style_with_box_characteristics:
            HashMap<u64, as_holder!(TextStyleWithBoxCharacteristics)>,
        text_style_with_mirror: HashMap<u64, as_holder!(TextStyleWithMirror)>,
        trimmed_curve: HashMap<u64, as_holder!(TrimmedCurve)>,
        two_direction_repeat_factor: HashMap<u64, as_holder!(TwoDirectionRepeatFactor)>,
        uniform_curve: HashMap<u64, as_holder!(UniformCurve)>,
        vector: HashMap<u64, as_holder!(Vector)>,
    }
    impl Tables {
        pub fn address_iter<'table>(
            &'table self,
        ) -> impl Iterator<Item = Result<Address>> + 'table {
            self.address
                .values()
                .cloned()
                .map(move |value| value.into_owned(&self))
        }
        pub fn angular_dimension_iter<'table>(
            &'table self,
        ) -> impl Iterator<Item = Result<AngularDimension>> + 'table {
            self.angular_dimension
                .values()
                .cloned()
                .map(move |value| value.into_owned(&self))
        }
        pub fn annotation_curve_occurrence_iter<'table>(
            &'table self,
        ) -> impl Iterator<Item = Result<AnnotationCurveOccurrence>> + 'table {
            self.annotation_curve_occurrence
                .values()
                .cloned()
                .map(move |value| value.into_owned(&self))
        }
        pub fn annotation_fill_area_iter<'table>(
            &'table self,
        ) -> impl Iterator<Item = Result<AnnotationFillArea>> + 'table {
            self.annotation_fill_area
                .values()
                .cloned()
                .map(move |value| value.into_owned(&self))
        }
        pub fn annotation_fill_area_occurrence_iter<'table>(
            &'table self,
        ) -> impl Iterator<Item = Result<AnnotationFillAreaOccurrence>> + 'table {
            self.annotation_fill_area_occurrence
                .values()
                .cloned()
                .map(move |value| value.into_owned(&self))
        }
        pub fn annotation_occurrence_iter<'table>(
            &'table self,
        ) -> impl Iterator<Item = Result<AnnotationOccurrence>> + 'table {
            self.annotation_occurrence
                .values()
                .cloned()
                .map(move |value| value.into_owned(&self))
        }
        pub fn annotation_subfigure_occurrence_iter<'table>(
            &'table self,
        ) -> impl Iterator<Item = Result<AnnotationSubfigureOccurrence>> + 'table {
            self.annotation_subfigure_occurrence
                .values()
                .cloned()
                .map(move |value| value.into_owned(&self))
        }
        pub fn annotation_symbol_iter<'table>(
            &'table self,
        ) -> impl Iterator<Item = Result<AnnotationSymbol>> + 'table {
            self.annotation_symbol
                .values()
                .cloned()
                .map(move |value| value.into_owned(&self))
        }
        pub fn annotation_symbol_occurrence_iter<'table>(
            &'table self,
        ) -> impl Iterator<Item = Result<AnnotationSymbolOccurrence>> + 'table {
            self.annotation_symbol_occurrence
                .values()
                .cloned()
                .map(move |value| value.into_owned(&self))
        }
        pub fn annotation_text_iter<'table>(
            &'table self,
        ) -> impl Iterator<Item = Result<AnnotationText>> + 'table {
            self.annotation_text
                .values()
                .cloned()
                .map(move |value| value.into_owned(&self))
        }
        pub fn annotation_text_occurrence_iter<'table>(
            &'table self,
        ) -> impl Iterator<Item = Result<AnnotationTextOccurrence>> + 'table {
            self.annotation_text_occurrence
                .values()
                .cloned()
                .map(move |value| value.into_owned(&self))
        }
        pub fn application_context_iter<'table>(
            &'table self,
        ) -> impl Iterator<Item = Result<ApplicationContext>> + 'table {
            self.application_context
                .values()
                .cloned()
                .map(move |value| value.into_owned(&self))
        }
        pub fn application_context_element_iter<'table>(
            &'table self,
        ) -> impl Iterator<Item = Result<ApplicationContextElement>> + 'table {
            self.application_context_element
                .values()
                .cloned()
                .map(move |value| value.into_owned(&self))
        }
        pub fn application_protocol_definition_iter<'table>(
            &'table self,
        ) -> impl Iterator<Item = Result<ApplicationProtocolDefinition>> + 'table {
            self.application_protocol_definition
                .values()
                .cloned()
                .map(move |value| value.into_owned(&self))
        }
        pub fn approval_iter<'table>(
            &'table self,
        ) -> impl Iterator<Item = Result<Approval>> + 'table {
            self.approval
                .values()
                .cloned()
                .map(move |value| value.into_owned(&self))
        }
        pub fn approval_assignment_iter<'table>(
            &'table self,
        ) -> impl Iterator<Item = Result<ApprovalAssignment>> + 'table {
            self.approval_assignment
                .values()
                .cloned()
                .map(move |value| value.into_owned(&self))
        }
        pub fn approval_date_time_iter<'table>(
            &'table self,
        ) -> impl Iterator<Item = Result<ApprovalDateTime>> + 'table {
            self.approval_date_time
                .values()
                .cloned()
                .map(move |value| value.into_owned(&self))
        }
        pub fn approval_person_organization_iter<'table>(
            &'table self,
        ) -> impl Iterator<Item = Result<ApprovalPersonOrganization>> + 'table {
            self.approval_person_organization
                .values()
                .cloned()
                .map(move |value| value.into_owned(&self))
        }
        pub fn approval_role_iter<'table>(
            &'table self,
        ) -> impl Iterator<Item = Result<ApprovalRole>> + 'table {
            self.approval_role
                .values()
                .cloned()
                .map(move |value| value.into_owned(&self))
        }
        pub fn approval_status_iter<'table>(
            &'table self,
        ) -> impl Iterator<Item = Result<ApprovalStatus>> + 'table {
            self.approval_status
                .values()
                .cloned()
                .map(move |value| value.into_owned(&self))
        }
        pub fn area_in_set_iter<'table>(
            &'table self,
        ) -> impl Iterator<Item = Result<AreaInSet>> + 'table {
            self.area_in_set
                .values()
                .cloned()
                .map(move |value| value.into_owned(&self))
        }
        pub fn axis2_placement_2d_iter<'table>(
            &'table self,
        ) -> impl Iterator<Item = Result<Axis2Placement2D>> + 'table {
            self.axis2_placement_2d
                .values()
                .cloned()
                .map(move |value| value.into_owned(&self))
        }
        pub fn b_spline_curve_iter<'table>(
            &'table self,
        ) -> impl Iterator<Item = Result<BSplineCurve>> + 'table {
            self.b_spline_curve
                .values()
                .cloned()
                .map(move |value| value.into_owned(&self))
        }
        pub fn b_spline_curve_with_knots_iter<'table>(
            &'table self,
        ) -> impl Iterator<Item = Result<BSplineCurveWithKnots>> + 'table {
            self.b_spline_curve_with_knots
                .values()
                .cloned()
                .map(move |value| value.into_owned(&self))
        }
        pub fn bezier_curve_iter<'table>(
            &'table self,
        ) -> impl Iterator<Item = Result<BezierCurve>> + 'table {
            self.bezier_curve
                .values()
                .cloned()
                .map(move |value| value.into_owned(&self))
        }
        pub fn bounded_curve_iter<'table>(
            &'table self,
        ) -> impl Iterator<Item = Result<BoundedCurve>> + 'table {
            self.bounded_curve
                .values()
                .cloned()
                .map(move |value| value.into_owned(&self))
        }
        pub fn calendar_date_iter<'table>(
            &'table self,
        ) -> impl Iterator<Item = Result<CalendarDate>> + 'table {
            self.calendar_date
                .values()
                .cloned()
                .map(move |value| value.into_owned(&self))
        }
        pub fn camera_image_iter<'table>(
            &'table self,
        ) -> impl Iterator<Item = Result<CameraImage>> + 'table {
            self.camera_image
                .values()
                .cloned()
                .map(move |value| value.into_owned(&self))
        }
        pub fn camera_image_2d_with_scale_iter<'table>(
            &'table self,
        ) -> impl Iterator<Item = Result<CameraImage2DWithScale>> + 'table {
            self.camera_image_2d_with_scale
                .values()
                .cloned()
                .map(move |value| value.into_owned(&self))
        }
        pub fn camera_model_iter<'table>(
            &'table self,
        ) -> impl Iterator<Item = Result<CameraModel>> + 'table {
            self.camera_model
                .values()
                .cloned()
                .map(move |value| value.into_owned(&self))
        }
        pub fn camera_model_d2_iter<'table>(
            &'table self,
        ) -> impl Iterator<Item = Result<CameraModelD2>> + 'table {
            self.camera_model_d2
                .values()
                .cloned()
                .map(move |value| value.into_owned(&self))
        }
        pub fn camera_usage_iter<'table>(
            &'table self,
        ) -> impl Iterator<Item = Result<CameraUsage>> + 'table {
            self.camera_usage
                .values()
                .cloned()
                .map(move |value| value.into_owned(&self))
        }
        pub fn cartesian_point_iter<'table>(
            &'table self,
        ) -> impl Iterator<Item = Result<CartesianPoint>> + 'table {
            self.cartesian_point
                .values()
                .cloned()
                .map(move |value| value.into_owned(&self))
        }
        pub fn circle_iter<'table>(&'table self) -> impl Iterator<Item = Result<Circle>> + 'table {
            self.circle
                .values()
                .cloned()
                .map(move |value| value.into_owned(&self))
        }
        pub fn colour_iter<'table>(&'table self) -> impl Iterator<Item = Result<Colour>> + 'table {
            self.colour
                .values()
                .cloned()
                .map(move |value| value.into_owned(&self))
        }
        pub fn colour_rgb_iter<'table>(
            &'table self,
        ) -> impl Iterator<Item = Result<ColourRgb>> + 'table {
            self.colour_rgb
                .values()
                .cloned()
                .map(move |value| value.into_owned(&self))
        }
        pub fn colour_specification_iter<'table>(
            &'table self,
        ) -> impl Iterator<Item = Result<ColourSpecification>> + 'table {
            self.colour_specification
                .values()
                .cloned()
                .map(move |value| value.into_owned(&self))
        }
        pub fn composite_curve_iter<'table>(
            &'table self,
        ) -> impl Iterator<Item = Result<CompositeCurve>> + 'table {
            self.composite_curve
                .values()
                .cloned()
                .map(move |value| value.into_owned(&self))
        }
        pub fn composite_curve_segment_iter<'table>(
            &'table self,
        ) -> impl Iterator<Item = Result<CompositeCurveSegment>> + 'table {
            self.composite_curve_segment
                .values()
                .cloned()
                .map(move |value| value.into_owned(&self))
        }
        pub fn composite_text_iter<'table>(
            &'table self,
        ) -> impl Iterator<Item = Result<CompositeText>> + 'table {
            self.composite_text
                .values()
                .cloned()
                .map(move |value| value.into_owned(&self))
        }
        pub fn composite_text_with_associated_curves_iter<'table>(
            &'table self,
        ) -> impl Iterator<Item = Result<CompositeTextWithAssociatedCurves>> + 'table {
            self.composite_text_with_associated_curves
                .values()
                .cloned()
                .map(move |value| value.into_owned(&self))
        }
        pub fn composite_text_with_blanking_box_iter<'table>(
            &'table self,
        ) -> impl Iterator<Item = Result<CompositeTextWithBlankingBox>> + 'table {
            self.composite_text_with_blanking_box
                .values()
                .cloned()
                .map(move |value| value.into_owned(&self))
        }
        pub fn composite_text_with_extent_iter<'table>(
            &'table self,
        ) -> impl Iterator<Item = Result<CompositeTextWithExtent>> + 'table {
            self.composite_text_with_extent
                .values()
                .cloned()
                .map(move |value| value.into_owned(&self))
        }
        pub fn conic_iter<'table>(&'table self) -> impl Iterator<Item = Result<Conic>> + 'table {
            self.conic
                .values()
                .cloned()
                .map(move |value| value.into_owned(&self))
        }
        pub fn context_dependent_invisibility_iter<'table>(
            &'table self,
        ) -> impl Iterator<Item = Result<ContextDependentInvisibility>> + 'table {
            self.context_dependent_invisibility
                .values()
                .cloned()
                .map(move |value| value.into_owned(&self))
        }
        pub fn contract_iter<'table>(
            &'table self,
        ) -> impl Iterator<Item = Result<Contract>> + 'table {
            self.contract
                .values()
                .cloned()
                .map(move |value| value.into_owned(&self))
        }
        pub fn contract_assignment_iter<'table>(
            &'table self,
        ) -> impl Iterator<Item = Result<ContractAssignment>> + 'table {
            self.contract_assignment
                .values()
                .cloned()
                .map(move |value| value.into_owned(&self))
        }
        pub fn contract_type_iter<'table>(
            &'table self,
        ) -> impl Iterator<Item = Result<ContractType>> + 'table {
            self.contract_type
                .values()
                .cloned()
                .map(move |value| value.into_owned(&self))
        }
        pub fn conversion_based_unit_iter<'table>(
            &'table self,
        ) -> impl Iterator<Item = Result<ConversionBasedUnit>> + 'table {
            self.conversion_based_unit
                .values()
                .cloned()
                .map(move |value| value.into_owned(&self))
        }
        pub fn curve_iter<'table>(&'table self) -> impl Iterator<Item = Result<Curve>> + 'table {
            self.curve
                .values()
                .cloned()
                .map(move |value| value.into_owned(&self))
        }
        pub fn curve_dimension_iter<'table>(
            &'table self,
        ) -> impl Iterator<Item = Result<CurveDimension>> + 'table {
            self.curve_dimension
                .values()
                .cloned()
                .map(move |value| value.into_owned(&self))
        }
        pub fn curve_style_iter<'table>(
            &'table self,
        ) -> impl Iterator<Item = Result<CurveStyle>> + 'table {
            self.curve_style
                .values()
                .cloned()
                .map(move |value| value.into_owned(&self))
        }
        pub fn curve_style_font_iter<'table>(
            &'table self,
        ) -> impl Iterator<Item = Result<CurveStyleFont>> + 'table {
            self.curve_style_font
                .values()
                .cloned()
                .map(move |value| value.into_owned(&self))
        }
        pub fn curve_style_font_pattern_iter<'table>(
            &'table self,
        ) -> impl Iterator<Item = Result<CurveStyleFontPattern>> + 'table {
            self.curve_style_font_pattern
                .values()
                .cloned()
                .map(move |value| value.into_owned(&self))
        }
        pub fn date_iter<'table>(&'table self) -> impl Iterator<Item = Result<Date>> + 'table {
            self.date
                .values()
                .cloned()
                .map(move |value| value.into_owned(&self))
        }
        pub fn datum_feature_callout_iter<'table>(
            &'table self,
        ) -> impl Iterator<Item = Result<DatumFeatureCallout>> + 'table {
            self.datum_feature_callout
                .values()
                .cloned()
                .map(move |value| value.into_owned(&self))
        }
        pub fn datum_target_callout_iter<'table>(
            &'table self,
        ) -> impl Iterator<Item = Result<DatumTargetCallout>> + 'table {
            self.datum_target_callout
                .values()
                .cloned()
                .map(move |value| value.into_owned(&self))
        }
        pub fn defined_symbol_iter<'table>(
            &'table self,
        ) -> impl Iterator<Item = Result<DefinedSymbol>> + 'table {
            self.defined_symbol
                .values()
                .cloned()
                .map(move |value| value.into_owned(&self))
        }
        pub fn diameter_dimension_iter<'table>(
            &'table self,
        ) -> impl Iterator<Item = Result<DiameterDimension>> + 'table {
            self.diameter_dimension
                .values()
                .cloned()
                .map(move |value| value.into_owned(&self))
        }
        pub fn dimension_callout_component_relationship_iter<'table>(
            &'table self,
        ) -> impl Iterator<Item = Result<DimensionCalloutComponentRelationship>> + 'table {
            self.dimension_callout_component_relationship
                .values()
                .cloned()
                .map(move |value| value.into_owned(&self))
        }
        pub fn dimension_callout_relationship_iter<'table>(
            &'table self,
        ) -> impl Iterator<Item = Result<DimensionCalloutRelationship>> + 'table {
            self.dimension_callout_relationship
                .values()
                .cloned()
                .map(move |value| value.into_owned(&self))
        }
        pub fn dimension_curve_iter<'table>(
            &'table self,
        ) -> impl Iterator<Item = Result<DimensionCurve>> + 'table {
            self.dimension_curve
                .values()
                .cloned()
                .map(move |value| value.into_owned(&self))
        }
        pub fn dimension_curve_directed_callout_iter<'table>(
            &'table self,
        ) -> impl Iterator<Item = Result<DimensionCurveDirectedCallout>> + 'table {
            self.dimension_curve_directed_callout
                .values()
                .cloned()
                .map(move |value| value.into_owned(&self))
        }
        pub fn dimension_curve_terminator_iter<'table>(
            &'table self,
        ) -> impl Iterator<Item = Result<DimensionCurveTerminator>> + 'table {
            self.dimension_curve_terminator
                .values()
                .cloned()
                .map(move |value| value.into_owned(&self))
        }
        pub fn dimension_pair_iter<'table>(
            &'table self,
        ) -> impl Iterator<Item = Result<DimensionPair>> + 'table {
            self.dimension_pair
                .values()
                .cloned()
                .map(move |value| value.into_owned(&self))
        }
        pub fn dimensional_exponents_iter<'table>(
            &'table self,
        ) -> impl Iterator<Item = Result<DimensionalExponents>> + 'table {
            self.dimensional_exponents
                .values()
                .cloned()
                .map(move |value| value.into_owned(&self))
        }
        pub fn direction_iter<'table>(
            &'table self,
        ) -> impl Iterator<Item = Result<Direction>> + 'table {
            self.direction
                .values()
                .cloned()
                .map(move |value| value.into_owned(&self))
        }
        pub fn document_iter<'table>(
            &'table self,
        ) -> impl Iterator<Item = Result<Document>> + 'table {
            self.document
                .values()
                .cloned()
                .map(move |value| value.into_owned(&self))
        }
        pub fn document_reference_iter<'table>(
            &'table self,
        ) -> impl Iterator<Item = Result<DocumentReference>> + 'table {
            self.document_reference
                .values()
                .cloned()
                .map(move |value| value.into_owned(&self))
        }
        pub fn document_type_iter<'table>(
            &'table self,
        ) -> impl Iterator<Item = Result<DocumentType>> + 'table {
            self.document_type
                .values()
                .cloned()
                .map(move |value| value.into_owned(&self))
        }
        pub fn draughting_annotation_occurrence_iter<'table>(
            &'table self,
        ) -> impl Iterator<Item = Result<DraughtingAnnotationOccurrence>> + 'table {
            self.draughting_annotation_occurrence
                .values()
                .cloned()
                .map(move |value| value.into_owned(&self))
        }
        pub fn draughting_approval_assignment_iter<'table>(
            &'table self,
        ) -> impl Iterator<Item = Result<DraughtingApprovalAssignment>> + 'table {
            self.draughting_approval_assignment
                .values()
                .cloned()
                .map(move |value| value.into_owned(&self))
        }
        pub fn draughting_callout_iter<'table>(
            &'table self,
        ) -> impl Iterator<Item = Result<DraughtingCallout>> + 'table {
            self.draughting_callout
                .values()
                .cloned()
                .map(move |value| value.into_owned(&self))
        }
        pub fn draughting_callout_relationship_iter<'table>(
            &'table self,
        ) -> impl Iterator<Item = Result<DraughtingCalloutRelationship>> + 'table {
            self.draughting_callout_relationship
                .values()
                .cloned()
                .map(move |value| value.into_owned(&self))
        }
        pub fn draughting_contract_assignment_iter<'table>(
            &'table self,
        ) -> impl Iterator<Item = Result<DraughtingContractAssignment>> + 'table {
            self.draughting_contract_assignment
                .values()
                .cloned()
                .map(move |value| value.into_owned(&self))
        }
        pub fn draughting_drawing_revision_iter<'table>(
            &'table self,
        ) -> impl Iterator<Item = Result<DraughtingDrawingRevision>> + 'table {
            self.draughting_drawing_revision
                .values()
                .cloned()
                .map(move |value| value.into_owned(&self))
        }
        pub fn draughting_elements_iter<'table>(
            &'table self,
        ) -> impl Iterator<Item = Result<DraughtingElements>> + 'table {
            self.draughting_elements
                .values()
                .cloned()
                .map(move |value| value.into_owned(&self))
        }
        pub fn draughting_group_assignment_iter<'table>(
            &'table self,
        ) -> impl Iterator<Item = Result<DraughtingGroupAssignment>> + 'table {
            self.draughting_group_assignment
                .values()
                .cloned()
                .map(move |value| value.into_owned(&self))
        }
        pub fn draughting_model_iter<'table>(
            &'table self,
        ) -> impl Iterator<Item = Result<DraughtingModel>> + 'table {
            self.draughting_model
                .values()
                .cloned()
                .map(move |value| value.into_owned(&self))
        }
        pub fn draughting_organization_assignment_iter<'table>(
            &'table self,
        ) -> impl Iterator<Item = Result<DraughtingOrganizationAssignment>> + 'table {
            self.draughting_organization_assignment
                .values()
                .cloned()
                .map(move |value| value.into_owned(&self))
        }
        pub fn draughting_person_and_organization_assignment_iter<'table>(
            &'table self,
        ) -> impl Iterator<Item = Result<DraughtingPersonAndOrganizationAssignment>> + 'table
        {
            self.draughting_person_and_organization_assignment
                .values()
                .cloned()
                .map(move |value| value.into_owned(&self))
        }
        pub fn draughting_person_assignment_iter<'table>(
            &'table self,
        ) -> impl Iterator<Item = Result<DraughtingPersonAssignment>> + 'table {
            self.draughting_person_assignment
                .values()
                .cloned()
                .map(move |value| value.into_owned(&self))
        }
        pub fn draughting_pre_defined_colour_iter<'table>(
            &'table self,
        ) -> impl Iterator<Item = Result<DraughtingPreDefinedColour>> + 'table {
            self.draughting_pre_defined_colour
                .values()
                .cloned()
                .map(move |value| value.into_owned(&self))
        }
        pub fn draughting_pre_defined_curve_font_iter<'table>(
            &'table self,
        ) -> impl Iterator<Item = Result<DraughtingPreDefinedCurveFont>> + 'table {
            self.draughting_pre_defined_curve_font
                .values()
                .cloned()
                .map(move |value| value.into_owned(&self))
        }
        pub fn draughting_pre_defined_text_font_iter<'table>(
            &'table self,
        ) -> impl Iterator<Item = Result<DraughtingPreDefinedTextFont>> + 'table {
            self.draughting_pre_defined_text_font
                .values()
                .cloned()
                .map(move |value| value.into_owned(&self))
        }
        pub fn draughting_presented_item_iter<'table>(
            &'table self,
        ) -> impl Iterator<Item = Result<DraughtingPresentedItem>> + 'table {
            self.draughting_presented_item
                .values()
                .cloned()
                .map(move |value| value.into_owned(&self))
        }
        pub fn draughting_security_classification_assignment_iter<'table>(
            &'table self,
        ) -> impl Iterator<Item = Result<DraughtingSecurityClassificationAssignment>> + 'table
        {
            self.draughting_security_classification_assignment
                .values()
                .cloned()
                .map(move |value| value.into_owned(&self))
        }
        pub fn draughting_specification_reference_iter<'table>(
            &'table self,
        ) -> impl Iterator<Item = Result<DraughtingSpecificationReference>> + 'table {
            self.draughting_specification_reference
                .values()
                .cloned()
                .map(move |value| value.into_owned(&self))
        }
        pub fn draughting_subfigure_representation_iter<'table>(
            &'table self,
        ) -> impl Iterator<Item = Result<DraughtingSubfigureRepresentation>> + 'table {
            self.draughting_subfigure_representation
                .values()
                .cloned()
                .map(move |value| value.into_owned(&self))
        }
        pub fn draughting_symbol_representation_iter<'table>(
            &'table self,
        ) -> impl Iterator<Item = Result<DraughtingSymbolRepresentation>> + 'table {
            self.draughting_symbol_representation
                .values()
                .cloned()
                .map(move |value| value.into_owned(&self))
        }
        pub fn draughting_text_literal_with_delineation_iter<'table>(
            &'table self,
        ) -> impl Iterator<Item = Result<DraughtingTextLiteralWithDelineation>> + 'table {
            self.draughting_text_literal_with_delineation
                .values()
                .cloned()
                .map(move |value| value.into_owned(&self))
        }
        pub fn draughting_title_iter<'table>(
            &'table self,
        ) -> impl Iterator<Item = Result<DraughtingTitle>> + 'table {
            self.draughting_title
                .values()
                .cloned()
                .map(move |value| value.into_owned(&self))
        }
        pub fn drawing_definition_iter<'table>(
            &'table self,
        ) -> impl Iterator<Item = Result<DrawingDefinition>> + 'table {
            self.drawing_definition
                .values()
                .cloned()
                .map(move |value| value.into_owned(&self))
        }
        pub fn drawing_revision_iter<'table>(
            &'table self,
        ) -> impl Iterator<Item = Result<DrawingRevision>> + 'table {
            self.drawing_revision
                .values()
                .cloned()
                .map(move |value| value.into_owned(&self))
        }
        pub fn drawing_sheet_layout_iter<'table>(
            &'table self,
        ) -> impl Iterator<Item = Result<DrawingSheetLayout>> + 'table {
            self.drawing_sheet_layout
                .values()
                .cloned()
                .map(move |value| value.into_owned(&self))
        }
        pub fn drawing_sheet_revision_iter<'table>(
            &'table self,
        ) -> impl Iterator<Item = Result<DrawingSheetRevision>> + 'table {
            self.drawing_sheet_revision
                .values()
                .cloned()
                .map(move |value| value.into_owned(&self))
        }
        pub fn drawing_sheet_revision_usage_iter<'table>(
            &'table self,
        ) -> impl Iterator<Item = Result<DrawingSheetRevisionUsage>> + 'table {
            self.drawing_sheet_revision_usage
                .values()
                .cloned()
                .map(move |value| value.into_owned(&self))
        }
        pub fn ellipse_iter<'table>(
            &'table self,
        ) -> impl Iterator<Item = Result<Ellipse>> + 'table {
            self.ellipse
                .values()
                .cloned()
                .map(move |value| value.into_owned(&self))
        }
        pub fn external_source_iter<'table>(
            &'table self,
        ) -> impl Iterator<Item = Result<ExternalSource>> + 'table {
            self.external_source
                .values()
                .cloned()
                .map(move |value| value.into_owned(&self))
        }
        pub fn externally_defined_curve_font_iter<'table>(
            &'table self,
        ) -> impl Iterator<Item = Result<ExternallyDefinedCurveFont>> + 'table {
            self.externally_defined_curve_font
                .values()
                .cloned()
                .map(move |value| value.into_owned(&self))
        }
        pub fn externally_defined_hatch_style_iter<'table>(
            &'table self,
        ) -> impl Iterator<Item = Result<ExternallyDefinedHatchStyle>> + 'table {
            self.externally_defined_hatch_style
                .values()
                .cloned()
                .map(move |value| value.into_owned(&self))
        }
        pub fn externally_defined_item_iter<'table>(
            &'table self,
        ) -> impl Iterator<Item = Result<ExternallyDefinedItem>> + 'table {
            self.externally_defined_item
                .values()
                .cloned()
                .map(move |value| value.into_owned(&self))
        }
        pub fn externally_defined_symbol_iter<'table>(
            &'table self,
        ) -> impl Iterator<Item = Result<ExternallyDefinedSymbol>> + 'table {
            self.externally_defined_symbol
                .values()
                .cloned()
                .map(move |value| value.into_owned(&self))
        }
        pub fn externally_defined_text_font_iter<'table>(
            &'table self,
        ) -> impl Iterator<Item = Result<ExternallyDefinedTextFont>> + 'table {
            self.externally_defined_text_font
                .values()
                .cloned()
                .map(move |value| value.into_owned(&self))
        }
        pub fn externally_defined_tile_style_iter<'table>(
            &'table self,
        ) -> impl Iterator<Item = Result<ExternallyDefinedTileStyle>> + 'table {
            self.externally_defined_tile_style
                .values()
                .cloned()
                .map(move |value| value.into_owned(&self))
        }
        pub fn fill_area_style_iter<'table>(
            &'table self,
        ) -> impl Iterator<Item = Result<FillAreaStyle>> + 'table {
            self.fill_area_style
                .values()
                .cloned()
                .map(move |value| value.into_owned(&self))
        }
        pub fn fill_area_style_colour_iter<'table>(
            &'table self,
        ) -> impl Iterator<Item = Result<FillAreaStyleColour>> + 'table {
            self.fill_area_style_colour
                .values()
                .cloned()
                .map(move |value| value.into_owned(&self))
        }
        pub fn fill_area_style_hatching_iter<'table>(
            &'table self,
        ) -> impl Iterator<Item = Result<FillAreaStyleHatching>> + 'table {
            self.fill_area_style_hatching
                .values()
                .cloned()
                .map(move |value| value.into_owned(&self))
        }
        pub fn fill_area_style_tile_symbol_with_style_iter<'table>(
            &'table self,
        ) -> impl Iterator<Item = Result<FillAreaStyleTileSymbolWithStyle>> + 'table {
            self.fill_area_style_tile_symbol_with_style
                .values()
                .cloned()
                .map(move |value| value.into_owned(&self))
        }
        pub fn fill_area_style_tiles_iter<'table>(
            &'table self,
        ) -> impl Iterator<Item = Result<FillAreaStyleTiles>> + 'table {
            self.fill_area_style_tiles
                .values()
                .cloned()
                .map(move |value| value.into_owned(&self))
        }
        pub fn geometric_curve_set_iter<'table>(
            &'table self,
        ) -> impl Iterator<Item = Result<GeometricCurveSet>> + 'table {
            self.geometric_curve_set
                .values()
                .cloned()
                .map(move |value| value.into_owned(&self))
        }
        pub fn geometric_representation_context_iter<'table>(
            &'table self,
        ) -> impl Iterator<Item = Result<GeometricRepresentationContext>> + 'table {
            self.geometric_representation_context
                .values()
                .cloned()
                .map(move |value| value.into_owned(&self))
        }
        pub fn geometric_representation_item_iter<'table>(
            &'table self,
        ) -> impl Iterator<Item = Result<GeometricRepresentationItem>> + 'table {
            self.geometric_representation_item
                .values()
                .cloned()
                .map(move |value| value.into_owned(&self))
        }
        pub fn geometric_set_iter<'table>(
            &'table self,
        ) -> impl Iterator<Item = Result<GeometricSet>> + 'table {
            self.geometric_set
                .values()
                .cloned()
                .map(move |value| value.into_owned(&self))
        }
        pub fn geometrical_tolerance_callout_iter<'table>(
            &'table self,
        ) -> impl Iterator<Item = Result<GeometricalToleranceCallout>> + 'table {
            self.geometrical_tolerance_callout
                .values()
                .cloned()
                .map(move |value| value.into_owned(&self))
        }
        pub fn geometrically_bounded_2d_wireframe_representation_iter<'table>(
            &'table self,
        ) -> impl Iterator<Item = Result<GeometricallyBounded2DWireframeRepresentation>> + 'table
        {
            self.geometrically_bounded_2d_wireframe_representation
                .values()
                .cloned()
                .map(move |value| value.into_owned(&self))
        }
        pub fn global_unit_assigned_context_iter<'table>(
            &'table self,
        ) -> impl Iterator<Item = Result<GlobalUnitAssignedContext>> + 'table {
            self.global_unit_assigned_context
                .values()
                .cloned()
                .map(move |value| value.into_owned(&self))
        }
        pub fn group_iter<'table>(&'table self) -> impl Iterator<Item = Result<Group>> + 'table {
            self.group
                .values()
                .cloned()
                .map(move |value| value.into_owned(&self))
        }
        pub fn group_assignment_iter<'table>(
            &'table self,
        ) -> impl Iterator<Item = Result<GroupAssignment>> + 'table {
            self.group_assignment
                .values()
                .cloned()
                .map(move |value| value.into_owned(&self))
        }
        pub fn group_relationship_iter<'table>(
            &'table self,
        ) -> impl Iterator<Item = Result<GroupRelationship>> + 'table {
            self.group_relationship
                .values()
                .cloned()
                .map(move |value| value.into_owned(&self))
        }
        pub fn hyperbola_iter<'table>(
            &'table self,
        ) -> impl Iterator<Item = Result<Hyperbola>> + 'table {
            self.hyperbola
                .values()
                .cloned()
                .map(move |value| value.into_owned(&self))
        }
        pub fn invisibility_iter<'table>(
            &'table self,
        ) -> impl Iterator<Item = Result<Invisibility>> + 'table {
            self.invisibility
                .values()
                .cloned()
                .map(move |value| value.into_owned(&self))
        }
        pub fn leader_curve_iter<'table>(
            &'table self,
        ) -> impl Iterator<Item = Result<LeaderCurve>> + 'table {
            self.leader_curve
                .values()
                .cloned()
                .map(move |value| value.into_owned(&self))
        }
        pub fn leader_directed_callout_iter<'table>(
            &'table self,
        ) -> impl Iterator<Item = Result<LeaderDirectedCallout>> + 'table {
            self.leader_directed_callout
                .values()
                .cloned()
                .map(move |value| value.into_owned(&self))
        }
        pub fn leader_directed_dimension_iter<'table>(
            &'table self,
        ) -> impl Iterator<Item = Result<LeaderDirectedDimension>> + 'table {
            self.leader_directed_dimension
                .values()
                .cloned()
                .map(move |value| value.into_owned(&self))
        }
        pub fn leader_terminator_iter<'table>(
            &'table self,
        ) -> impl Iterator<Item = Result<LeaderTerminator>> + 'table {
            self.leader_terminator
                .values()
                .cloned()
                .map(move |value| value.into_owned(&self))
        }
        pub fn length_measure_with_unit_iter<'table>(
            &'table self,
        ) -> impl Iterator<Item = Result<LengthMeasureWithUnit>> + 'table {
            self.length_measure_with_unit
                .values()
                .cloned()
                .map(move |value| value.into_owned(&self))
        }
        pub fn length_unit_iter<'table>(
            &'table self,
        ) -> impl Iterator<Item = Result<LengthUnit>> + 'table {
            self.length_unit
                .values()
                .cloned()
                .map(move |value| value.into_owned(&self))
        }
        pub fn line_iter<'table>(&'table self) -> impl Iterator<Item = Result<Line>> + 'table {
            self.line
                .values()
                .cloned()
                .map(move |value| value.into_owned(&self))
        }
        pub fn linear_dimension_iter<'table>(
            &'table self,
        ) -> impl Iterator<Item = Result<LinearDimension>> + 'table {
            self.linear_dimension
                .values()
                .cloned()
                .map(move |value| value.into_owned(&self))
        }
        pub fn mapped_item_iter<'table>(
            &'table self,
        ) -> impl Iterator<Item = Result<MappedItem>> + 'table {
            self.mapped_item
                .values()
                .cloned()
                .map(move |value| value.into_owned(&self))
        }
        pub fn measure_with_unit_iter<'table>(
            &'table self,
        ) -> impl Iterator<Item = Result<MeasureWithUnit>> + 'table {
            self.measure_with_unit
                .values()
                .cloned()
                .map(move |value| value.into_owned(&self))
        }
        pub fn named_unit_iter<'table>(
            &'table self,
        ) -> impl Iterator<Item = Result<NamedUnit>> + 'table {
            self.named_unit
                .values()
                .cloned()
                .map(move |value| value.into_owned(&self))
        }
        pub fn offset_curve_2d_iter<'table>(
            &'table self,
        ) -> impl Iterator<Item = Result<OffsetCurve2D>> + 'table {
            self.offset_curve_2d
                .values()
                .cloned()
                .map(move |value| value.into_owned(&self))
        }
        pub fn one_direction_repeat_factor_iter<'table>(
            &'table self,
        ) -> impl Iterator<Item = Result<OneDirectionRepeatFactor>> + 'table {
            self.one_direction_repeat_factor
                .values()
                .cloned()
                .map(move |value| value.into_owned(&self))
        }
        pub fn ordinate_dimension_iter<'table>(
            &'table self,
        ) -> impl Iterator<Item = Result<OrdinateDimension>> + 'table {
            self.ordinate_dimension
                .values()
                .cloned()
                .map(move |value| value.into_owned(&self))
        }
        pub fn organization_iter<'table>(
            &'table self,
        ) -> impl Iterator<Item = Result<Organization>> + 'table {
            self.organization
                .values()
                .cloned()
                .map(move |value| value.into_owned(&self))
        }
        pub fn organization_assignment_iter<'table>(
            &'table self,
        ) -> impl Iterator<Item = Result<OrganizationAssignment>> + 'table {
            self.organization_assignment
                .values()
                .cloned()
                .map(move |value| value.into_owned(&self))
        }
        pub fn organization_role_iter<'table>(
            &'table self,
        ) -> impl Iterator<Item = Result<OrganizationRole>> + 'table {
            self.organization_role
                .values()
                .cloned()
                .map(move |value| value.into_owned(&self))
        }
        pub fn organizational_address_iter<'table>(
            &'table self,
        ) -> impl Iterator<Item = Result<OrganizationalAddress>> + 'table {
            self.organizational_address
                .values()
                .cloned()
                .map(move |value| value.into_owned(&self))
        }
        pub fn parabola_iter<'table>(
            &'table self,
        ) -> impl Iterator<Item = Result<Parabola>> + 'table {
            self.parabola
                .values()
                .cloned()
                .map(move |value| value.into_owned(&self))
        }
        pub fn person_iter<'table>(&'table self) -> impl Iterator<Item = Result<Person>> + 'table {
            self.person
                .values()
                .cloned()
                .map(move |value| value.into_owned(&self))
        }
        pub fn person_and_organization_iter<'table>(
            &'table self,
        ) -> impl Iterator<Item = Result<PersonAndOrganization>> + 'table {
            self.person_and_organization
                .values()
                .cloned()
                .map(move |value| value.into_owned(&self))
        }
        pub fn person_and_organization_assignment_iter<'table>(
            &'table self,
        ) -> impl Iterator<Item = Result<PersonAndOrganizationAssignment>> + 'table {
            self.person_and_organization_assignment
                .values()
                .cloned()
                .map(move |value| value.into_owned(&self))
        }
        pub fn person_and_organization_role_iter<'table>(
            &'table self,
        ) -> impl Iterator<Item = Result<PersonAndOrganizationRole>> + 'table {
            self.person_and_organization_role
                .values()
                .cloned()
                .map(move |value| value.into_owned(&self))
        }
        pub fn person_assignment_iter<'table>(
            &'table self,
        ) -> impl Iterator<Item = Result<PersonAssignment>> + 'table {
            self.person_assignment
                .values()
                .cloned()
                .map(move |value| value.into_owned(&self))
        }
        pub fn person_role_iter<'table>(
            &'table self,
        ) -> impl Iterator<Item = Result<PersonRole>> + 'table {
            self.person_role
                .values()
                .cloned()
                .map(move |value| value.into_owned(&self))
        }
        pub fn personal_address_iter<'table>(
            &'table self,
        ) -> impl Iterator<Item = Result<PersonalAddress>> + 'table {
            self.personal_address
                .values()
                .cloned()
                .map(move |value| value.into_owned(&self))
        }
        pub fn placement_iter<'table>(
            &'table self,
        ) -> impl Iterator<Item = Result<Placement>> + 'table {
            self.placement
                .values()
                .cloned()
                .map(move |value| value.into_owned(&self))
        }
        pub fn planar_box_iter<'table>(
            &'table self,
        ) -> impl Iterator<Item = Result<PlanarBox>> + 'table {
            self.planar_box
                .values()
                .cloned()
                .map(move |value| value.into_owned(&self))
        }
        pub fn planar_extent_iter<'table>(
            &'table self,
        ) -> impl Iterator<Item = Result<PlanarExtent>> + 'table {
            self.planar_extent
                .values()
                .cloned()
                .map(move |value| value.into_owned(&self))
        }
        pub fn plane_angle_measure_with_unit_iter<'table>(
            &'table self,
        ) -> impl Iterator<Item = Result<PlaneAngleMeasureWithUnit>> + 'table {
            self.plane_angle_measure_with_unit
                .values()
                .cloned()
                .map(move |value| value.into_owned(&self))
        }
        pub fn plane_angle_unit_iter<'table>(
            &'table self,
        ) -> impl Iterator<Item = Result<PlaneAngleUnit>> + 'table {
            self.plane_angle_unit
                .values()
                .cloned()
                .map(move |value| value.into_owned(&self))
        }
        pub fn point_iter<'table>(&'table self) -> impl Iterator<Item = Result<Point>> + 'table {
            self.point
                .values()
                .cloned()
                .map(move |value| value.into_owned(&self))
        }
        pub fn point_on_curve_iter<'table>(
            &'table self,
        ) -> impl Iterator<Item = Result<PointOnCurve>> + 'table {
            self.point_on_curve
                .values()
                .cloned()
                .map(move |value| value.into_owned(&self))
        }
        pub fn polyline_iter<'table>(
            &'table self,
        ) -> impl Iterator<Item = Result<Polyline>> + 'table {
            self.polyline
                .values()
                .cloned()
                .map(move |value| value.into_owned(&self))
        }
        pub fn pre_defined_colour_iter<'table>(
            &'table self,
        ) -> impl Iterator<Item = Result<PreDefinedColour>> + 'table {
            self.pre_defined_colour
                .values()
                .cloned()
                .map(move |value| value.into_owned(&self))
        }
        pub fn pre_defined_curve_font_iter<'table>(
            &'table self,
        ) -> impl Iterator<Item = Result<PreDefinedCurveFont>> + 'table {
            self.pre_defined_curve_font
                .values()
                .cloned()
                .map(move |value| value.into_owned(&self))
        }
        pub fn pre_defined_dimension_symbol_iter<'table>(
            &'table self,
        ) -> impl Iterator<Item = Result<PreDefinedDimensionSymbol>> + 'table {
            self.pre_defined_dimension_symbol
                .values()
                .cloned()
                .map(move |value| value.into_owned(&self))
        }
        pub fn pre_defined_geometrical_tolerance_symbol_iter<'table>(
            &'table self,
        ) -> impl Iterator<Item = Result<PreDefinedGeometricalToleranceSymbol>> + 'table {
            self.pre_defined_geometrical_tolerance_symbol
                .values()
                .cloned()
                .map(move |value| value.into_owned(&self))
        }
        pub fn pre_defined_item_iter<'table>(
            &'table self,
        ) -> impl Iterator<Item = Result<PreDefinedItem>> + 'table {
            self.pre_defined_item
                .values()
                .cloned()
                .map(move |value| value.into_owned(&self))
        }
        pub fn pre_defined_point_marker_symbol_iter<'table>(
            &'table self,
        ) -> impl Iterator<Item = Result<PreDefinedPointMarkerSymbol>> + 'table {
            self.pre_defined_point_marker_symbol
                .values()
                .cloned()
                .map(move |value| value.into_owned(&self))
        }
        pub fn pre_defined_symbol_iter<'table>(
            &'table self,
        ) -> impl Iterator<Item = Result<PreDefinedSymbol>> + 'table {
            self.pre_defined_symbol
                .values()
                .cloned()
                .map(move |value| value.into_owned(&self))
        }
        pub fn pre_defined_terminator_symbol_iter<'table>(
            &'table self,
        ) -> impl Iterator<Item = Result<PreDefinedTerminatorSymbol>> + 'table {
            self.pre_defined_terminator_symbol
                .values()
                .cloned()
                .map(move |value| value.into_owned(&self))
        }
        pub fn pre_defined_text_font_iter<'table>(
            &'table self,
        ) -> impl Iterator<Item = Result<PreDefinedTextFont>> + 'table {
            self.pre_defined_text_font
                .values()
                .cloned()
                .map(move |value| value.into_owned(&self))
        }
        pub fn presentation_area_iter<'table>(
            &'table self,
        ) -> impl Iterator<Item = Result<PresentationArea>> + 'table {
            self.presentation_area
                .values()
                .cloned()
                .map(move |value| value.into_owned(&self))
        }
        pub fn presentation_layer_assignment_iter<'table>(
            &'table self,
        ) -> impl Iterator<Item = Result<PresentationLayerAssignment>> + 'table {
            self.presentation_layer_assignment
                .values()
                .cloned()
                .map(move |value| value.into_owned(&self))
        }
        pub fn presentation_layer_usage_iter<'table>(
            &'table self,
        ) -> impl Iterator<Item = Result<PresentationLayerUsage>> + 'table {
            self.presentation_layer_usage
                .values()
                .cloned()
                .map(move |value| value.into_owned(&self))
        }
        pub fn presentation_representation_iter<'table>(
            &'table self,
        ) -> impl Iterator<Item = Result<PresentationRepresentation>> + 'table {
            self.presentation_representation
                .values()
                .cloned()
                .map(move |value| value.into_owned(&self))
        }
        pub fn presentation_set_iter<'table>(
            &'table self,
        ) -> impl Iterator<Item = Result<PresentationSet>> + 'table {
            self.presentation_set
                .values()
                .cloned()
                .map(move |value| value.into_owned(&self))
        }
        pub fn presentation_size_iter<'table>(
            &'table self,
        ) -> impl Iterator<Item = Result<PresentationSize>> + 'table {
            self.presentation_size
                .values()
                .cloned()
                .map(move |value| value.into_owned(&self))
        }
        pub fn presentation_style_assignment_iter<'table>(
            &'table self,
        ) -> impl Iterator<Item = Result<PresentationStyleAssignment>> + 'table {
            self.presentation_style_assignment
                .values()
                .cloned()
                .map(move |value| value.into_owned(&self))
        }
        pub fn presentation_style_by_context_iter<'table>(
            &'table self,
        ) -> impl Iterator<Item = Result<PresentationStyleByContext>> + 'table {
            self.presentation_style_by_context
                .values()
                .cloned()
                .map(move |value| value.into_owned(&self))
        }
        pub fn presentation_view_iter<'table>(
            &'table self,
        ) -> impl Iterator<Item = Result<PresentationView>> + 'table {
            self.presentation_view
                .values()
                .cloned()
                .map(move |value| value.into_owned(&self))
        }
        pub fn presented_item_iter<'table>(
            &'table self,
        ) -> impl Iterator<Item = Result<PresentedItem>> + 'table {
            self.presented_item
                .values()
                .cloned()
                .map(move |value| value.into_owned(&self))
        }
        pub fn presented_item_representation_iter<'table>(
            &'table self,
        ) -> impl Iterator<Item = Result<PresentedItemRepresentation>> + 'table {
            self.presented_item_representation
                .values()
                .cloned()
                .map(move |value| value.into_owned(&self))
        }
        pub fn product_iter<'table>(
            &'table self,
        ) -> impl Iterator<Item = Result<Product>> + 'table {
            self.product
                .values()
                .cloned()
                .map(move |value| value.into_owned(&self))
        }
        pub fn product_context_iter<'table>(
            &'table self,
        ) -> impl Iterator<Item = Result<ProductContext>> + 'table {
            self.product_context
                .values()
                .cloned()
                .map(move |value| value.into_owned(&self))
        }
        pub fn product_definition_iter<'table>(
            &'table self,
        ) -> impl Iterator<Item = Result<ProductDefinition>> + 'table {
            self.product_definition
                .values()
                .cloned()
                .map(move |value| value.into_owned(&self))
        }
        pub fn product_definition_context_iter<'table>(
            &'table self,
        ) -> impl Iterator<Item = Result<ProductDefinitionContext>> + 'table {
            self.product_definition_context
                .values()
                .cloned()
                .map(move |value| value.into_owned(&self))
        }
        pub fn product_definition_formation_iter<'table>(
            &'table self,
        ) -> impl Iterator<Item = Result<ProductDefinitionFormation>> + 'table {
            self.product_definition_formation
                .values()
                .cloned()
                .map(move |value| value.into_owned(&self))
        }
        pub fn product_definition_shape_iter<'table>(
            &'table self,
        ) -> impl Iterator<Item = Result<ProductDefinitionShape>> + 'table {
            self.product_definition_shape
                .values()
                .cloned()
                .map(move |value| value.into_owned(&self))
        }
        pub fn projection_curve_iter<'table>(
            &'table self,
        ) -> impl Iterator<Item = Result<ProjectionCurve>> + 'table {
            self.projection_curve
                .values()
                .cloned()
                .map(move |value| value.into_owned(&self))
        }
        pub fn projection_directed_callout_iter<'table>(
            &'table self,
        ) -> impl Iterator<Item = Result<ProjectionDirectedCallout>> + 'table {
            self.projection_directed_callout
                .values()
                .cloned()
                .map(move |value| value.into_owned(&self))
        }
        pub fn property_definition_iter<'table>(
            &'table self,
        ) -> impl Iterator<Item = Result<PropertyDefinition>> + 'table {
            self.property_definition
                .values()
                .cloned()
                .map(move |value| value.into_owned(&self))
        }
        pub fn property_definition_representation_iter<'table>(
            &'table self,
        ) -> impl Iterator<Item = Result<PropertyDefinitionRepresentation>> + 'table {
            self.property_definition_representation
                .values()
                .cloned()
                .map(move |value| value.into_owned(&self))
        }
        pub fn quasi_uniform_curve_iter<'table>(
            &'table self,
        ) -> impl Iterator<Item = Result<QuasiUniformCurve>> + 'table {
            self.quasi_uniform_curve
                .values()
                .cloned()
                .map(move |value| value.into_owned(&self))
        }
        pub fn radius_dimension_iter<'table>(
            &'table self,
        ) -> impl Iterator<Item = Result<RadiusDimension>> + 'table {
            self.radius_dimension
                .values()
                .cloned()
                .map(move |value| value.into_owned(&self))
        }
        pub fn rational_b_spline_curve_iter<'table>(
            &'table self,
        ) -> impl Iterator<Item = Result<RationalBSplineCurve>> + 'table {
            self.rational_b_spline_curve
                .values()
                .cloned()
                .map(move |value| value.into_owned(&self))
        }
        pub fn representation_iter<'table>(
            &'table self,
        ) -> impl Iterator<Item = Result<Representation>> + 'table {
            self.representation
                .values()
                .cloned()
                .map(move |value| value.into_owned(&self))
        }
        pub fn representation_context_iter<'table>(
            &'table self,
        ) -> impl Iterator<Item = Result<RepresentationContext>> + 'table {
            self.representation_context
                .values()
                .cloned()
                .map(move |value| value.into_owned(&self))
        }
        pub fn representation_item_iter<'table>(
            &'table self,
        ) -> impl Iterator<Item = Result<RepresentationItem>> + 'table {
            self.representation_item
                .values()
                .cloned()
                .map(move |value| value.into_owned(&self))
        }
        pub fn representation_map_iter<'table>(
            &'table self,
        ) -> impl Iterator<Item = Result<RepresentationMap>> + 'table {
            self.representation_map
                .values()
                .cloned()
                .map(move |value| value.into_owned(&self))
        }
        pub fn security_classification_iter<'table>(
            &'table self,
        ) -> impl Iterator<Item = Result<SecurityClassification>> + 'table {
            self.security_classification
                .values()
                .cloned()
                .map(move |value| value.into_owned(&self))
        }
        pub fn security_classification_assignment_iter<'table>(
            &'table self,
        ) -> impl Iterator<Item = Result<SecurityClassificationAssignment>> + 'table {
            self.security_classification_assignment
                .values()
                .cloned()
                .map(move |value| value.into_owned(&self))
        }
        pub fn security_classification_level_iter<'table>(
            &'table self,
        ) -> impl Iterator<Item = Result<SecurityClassificationLevel>> + 'table {
            self.security_classification_level
                .values()
                .cloned()
                .map(move |value| value.into_owned(&self))
        }
        pub fn shape_definition_representation_iter<'table>(
            &'table self,
        ) -> impl Iterator<Item = Result<ShapeDefinitionRepresentation>> + 'table {
            self.shape_definition_representation
                .values()
                .cloned()
                .map(move |value| value.into_owned(&self))
        }
        pub fn shape_representation_iter<'table>(
            &'table self,
        ) -> impl Iterator<Item = Result<ShapeRepresentation>> + 'table {
            self.shape_representation
                .values()
                .cloned()
                .map(move |value| value.into_owned(&self))
        }
        pub fn si_unit_iter<'table>(&'table self) -> impl Iterator<Item = Result<SiUnit>> + 'table {
            self.si_unit
                .values()
                .cloned()
                .map(move |value| value.into_owned(&self))
        }
        pub fn structured_dimension_callout_iter<'table>(
            &'table self,
        ) -> impl Iterator<Item = Result<StructuredDimensionCallout>> + 'table {
            self.structured_dimension_callout
                .values()
                .cloned()
                .map(move |value| value.into_owned(&self))
        }
        pub fn styled_item_iter<'table>(
            &'table self,
        ) -> impl Iterator<Item = Result<StyledItem>> + 'table {
            self.styled_item
                .values()
                .cloned()
                .map(move |value| value.into_owned(&self))
        }
        pub fn symbol_colour_iter<'table>(
            &'table self,
        ) -> impl Iterator<Item = Result<SymbolColour>> + 'table {
            self.symbol_colour
                .values()
                .cloned()
                .map(move |value| value.into_owned(&self))
        }
        pub fn symbol_representation_iter<'table>(
            &'table self,
        ) -> impl Iterator<Item = Result<SymbolRepresentation>> + 'table {
            self.symbol_representation
                .values()
                .cloned()
                .map(move |value| value.into_owned(&self))
        }
        pub fn symbol_representation_map_iter<'table>(
            &'table self,
        ) -> impl Iterator<Item = Result<SymbolRepresentationMap>> + 'table {
            self.symbol_representation_map
                .values()
                .cloned()
                .map(move |value| value.into_owned(&self))
        }
        pub fn symbol_style_iter<'table>(
            &'table self,
        ) -> impl Iterator<Item = Result<SymbolStyle>> + 'table {
            self.symbol_style
                .values()
                .cloned()
                .map(move |value| value.into_owned(&self))
        }
        pub fn symbol_target_iter<'table>(
            &'table self,
        ) -> impl Iterator<Item = Result<SymbolTarget>> + 'table {
            self.symbol_target
                .values()
                .cloned()
                .map(move |value| value.into_owned(&self))
        }
        pub fn terminator_symbol_iter<'table>(
            &'table self,
        ) -> impl Iterator<Item = Result<TerminatorSymbol>> + 'table {
            self.terminator_symbol
                .values()
                .cloned()
                .map(move |value| value.into_owned(&self))
        }
        pub fn text_literal_iter<'table>(
            &'table self,
        ) -> impl Iterator<Item = Result<TextLiteral>> + 'table {
            self.text_literal
                .values()
                .cloned()
                .map(move |value| value.into_owned(&self))
        }
        pub fn text_literal_with_associated_curves_iter<'table>(
            &'table self,
        ) -> impl Iterator<Item = Result<TextLiteralWithAssociatedCurves>> + 'table {
            self.text_literal_with_associated_curves
                .values()
                .cloned()
                .map(move |value| value.into_owned(&self))
        }
        pub fn text_literal_with_blanking_box_iter<'table>(
            &'table self,
        ) -> impl Iterator<Item = Result<TextLiteralWithBlankingBox>> + 'table {
            self.text_literal_with_blanking_box
                .values()
                .cloned()
                .map(move |value| value.into_owned(&self))
        }
        pub fn text_literal_with_delineation_iter<'table>(
            &'table self,
        ) -> impl Iterator<Item = Result<TextLiteralWithDelineation>> + 'table {
            self.text_literal_with_delineation
                .values()
                .cloned()
                .map(move |value| value.into_owned(&self))
        }
        pub fn text_literal_with_extent_iter<'table>(
            &'table self,
        ) -> impl Iterator<Item = Result<TextLiteralWithExtent>> + 'table {
            self.text_literal_with_extent
                .values()
                .cloned()
                .map(move |value| value.into_owned(&self))
        }
        pub fn text_style_iter<'table>(
            &'table self,
        ) -> impl Iterator<Item = Result<TextStyle>> + 'table {
            self.text_style
                .values()
                .cloned()
                .map(move |value| value.into_owned(&self))
        }
        pub fn text_style_for_defined_font_iter<'table>(
            &'table self,
        ) -> impl Iterator<Item = Result<TextStyleForDefinedFont>> + 'table {
            self.text_style_for_defined_font
                .values()
                .cloned()
                .map(move |value| value.into_owned(&self))
        }
        pub fn text_style_with_box_characteristics_iter<'table>(
            &'table self,
        ) -> impl Iterator<Item = Result<TextStyleWithBoxCharacteristics>> + 'table {
            self.text_style_with_box_characteristics
                .values()
                .cloned()
                .map(move |value| value.into_owned(&self))
        }
        pub fn text_style_with_mirror_iter<'table>(
            &'table self,
        ) -> impl Iterator<Item = Result<TextStyleWithMirror>> + 'table {
            self.text_style_with_mirror
                .values()
                .cloned()
                .map(move |value| value.into_owned(&self))
        }
        pub fn trimmed_curve_iter<'table>(
            &'table self,
        ) -> impl Iterator<Item = Result<TrimmedCurve>> + 'table {
            self.trimmed_curve
                .values()
                .cloned()
                .map(move |value| value.into_owned(&self))
        }
        pub fn two_direction_repeat_factor_iter<'table>(
            &'table self,
        ) -> impl Iterator<Item = Result<TwoDirectionRepeatFactor>> + 'table {
            self.two_direction_repeat_factor
                .values()
                .cloned()
                .map(move |value| value.into_owned(&self))
        }
        pub fn uniform_curve_iter<'table>(
            &'table self,
        ) -> impl Iterator<Item = Result<UniformCurve>> + 'table {
            self.uniform_curve
                .values()
                .cloned()
                .map(move |value| value.into_owned(&self))
        }
        pub fn vector_iter<'table>(&'table self) -> impl Iterator<Item = Result<Vector>> + 'table {
            self.vector
                .values()
                .cloned()
                .map(move |value| value.into_owned(&self))
        }
    }
    #[derive(Debug, Clone, PartialEq, Holder)]
    # [holder (table = Tables)]
    #[holder(generate_deserialize)]
    pub enum ApprovedItem {
        #[holder(use_place_holder)]
        DrawingRevision(DrawingRevisionAny),
        # [holder (field = drawing_sheet_revision)]
        #[holder(use_place_holder)]
        DrawingSheetRevision(Box<DrawingSheetRevision>),
    }
    #[derive(Debug, Clone, PartialEq, Holder)]
    # [holder (table = Tables)]
    #[holder(generate_deserialize)]
    pub enum AreaOrView {
        #[holder(use_place_holder)]
        PresentationArea(PresentationAreaAny),
        # [holder (field = presentation_view)]
        #[holder(use_place_holder)]
        PresentationView(Box<PresentationView>),
    }
    #[derive(Debug, Clone, PartialEq, Holder)]
    # [holder (table = Tables)]
    #[holder(generate_deserialize)]
    pub enum Axis2Placement {
        # [holder (field = axis2_placement_2d)]
        #[holder(use_place_holder)]
        Axis2Placement2D(Box<Axis2Placement2D>),
    }
    #[derive(Debug, Clone, PartialEq, :: serde :: Deserialize)]
    pub enum BSplineCurveForm {
        EllipticArc,
        PolylineForm,
        ParabolicArc,
        CircularArc,
        Unspecified,
        HyperbolicArc,
    }
    #[derive(Debug, Clone, PartialEq, Holder)]
    # [holder (table = Tables)]
    #[holder(generate_deserialize)]
    pub enum BoxCharacteristicSelect {
        BoxHeight(BoxHeight),
        BoxWidth(BoxWidth),
        BoxSlantAngle(BoxSlantAngle),
        BoxRotateAngle(BoxRotateAngle),
    }
<<<<<<< HEAD
    #[derive(
        Clone,
        Debug,
        PartialEq,
        AsRef,
        Deref,
        DerefMut,
        :: serde :: Serialize,
        :: serde :: Deserialize,
    )]
    pub struct BoxHeight(pub PositiveRatioMeasure);
    #[derive(
        Clone,
        Debug,
        PartialEq,
        AsRef,
        Deref,
        DerefMut,
        :: serde :: Serialize,
        :: serde :: Deserialize,
    )]
    pub struct BoxRotateAngle(pub PlaneAngleMeasure);
    #[derive(
        Clone,
        Debug,
        PartialEq,
        AsRef,
        Deref,
        DerefMut,
        :: serde :: Serialize,
        :: serde :: Deserialize,
    )]
    pub struct BoxSlantAngle(pub PlaneAngleMeasure);
    #[derive(
        Clone,
        Debug,
        PartialEq,
        AsRef,
        Deref,
        DerefMut,
        :: serde :: Serialize,
        :: serde :: Deserialize,
    )]
    pub struct BoxWidth(pub PositiveRatioMeasure);
    #[derive(Debug, Clone, PartialEq, :: ruststep_derive :: Holder)]
=======
    pub type BoxHeight = PositiveRatioMeasure;
    pub type BoxRotateAngle = PlaneAngleMeasure;
    pub type BoxSlantAngle = PlaneAngleMeasure;
    pub type BoxWidth = PositiveRatioMeasure;
    #[derive(Debug, Clone, PartialEq, Holder)]
>>>>>>> 5eef3349
    # [holder (table = Tables)]
    #[holder(generate_deserialize)]
    pub enum CharacterSpacingSelect {
        LengthMeasure(LengthMeasure),
        RatioMeasure(RatioMeasure),
        #[holder(use_place_holder)]
        MeasureWithUnit(MeasureWithUnitAny),
    }
    #[derive(Debug, Clone, PartialEq, Holder)]
    # [holder (table = Tables)]
    #[holder(generate_deserialize)]
    pub enum CharacterStyleSelect {
        # [holder (field = text_style_for_defined_font)]
        #[holder(use_place_holder)]
        TextStyleForDefinedFont(Box<TextStyleForDefinedFont>),
    }
    #[derive(Debug, Clone, PartialEq, Holder)]
    # [holder (table = Tables)]
    #[holder(generate_deserialize)]
    pub enum CharacterizedDefinition {
        #[holder(use_place_holder)]
        CharacterizedProductDefinition(Box<CharacterizedProductDefinition>),
        #[holder(use_place_holder)]
        ShapeDefinition(Box<ShapeDefinition>),
    }
    #[derive(Debug, Clone, PartialEq, Holder)]
    # [holder (table = Tables)]
    #[holder(generate_deserialize)]
    pub enum CharacterizedProductDefinition {
        # [holder (field = product_definition)]
        #[holder(use_place_holder)]
        ProductDefinition(Box<ProductDefinition>),
    }
    #[derive(Debug, Clone, PartialEq, Holder)]
    # [holder (table = Tables)]
    #[holder(generate_deserialize)]
    pub enum ClassifiedItem {
        #[holder(use_place_holder)]
        DrawingRevision(DrawingRevisionAny),
        # [holder (field = drawing_sheet_revision)]
        #[holder(use_place_holder)]
        DrawingSheetRevision(Box<DrawingSheetRevision>),
    }
    #[derive(Debug, Clone, PartialEq, Holder)]
    # [holder (table = Tables)]
    #[holder(generate_deserialize)]
    pub enum ContractedItem {
        #[holder(use_place_holder)]
        DrawingRevision(DrawingRevisionAny),
    }
    #[derive(Debug, Clone, PartialEq, Holder)]
    # [holder (table = Tables)]
    #[holder(generate_deserialize)]
    pub enum CurveFontOrScaledCurveFontSelect {
        #[holder(use_place_holder)]
        CurveStyleFontSelect(Box<CurveStyleFontSelect>),
    }
    #[derive(Debug, Clone, PartialEq, Holder)]
    # [holder (table = Tables)]
    #[holder(generate_deserialize)]
    pub enum CurveOrAnnotationCurveOccurrence {
        #[holder(use_place_holder)]
        Curve(CurveAny),
        #[holder(use_place_holder)]
        AnnotationCurveOccurrence(AnnotationCurveOccurrenceAny),
    }
    #[derive(Debug, Clone, PartialEq, Holder)]
    # [holder (table = Tables)]
    #[holder(generate_deserialize)]
    pub enum CurveOrRender {
        # [holder (field = curve_style)]
        #[holder(use_place_holder)]
        CurveStyle(Box<CurveStyle>),
    }
    #[derive(Debug, Clone, PartialEq, Holder)]
    # [holder (table = Tables)]
    #[holder(generate_deserialize)]
    pub enum CurveStyleFontSelect {
        # [holder (field = curve_style_font)]
        #[holder(use_place_holder)]
        CurveStyleFont(Box<CurveStyleFont>),
        #[holder(use_place_holder)]
        PreDefinedCurveFont(PreDefinedCurveFontAny),
        # [holder (field = externally_defined_curve_font)]
        #[holder(use_place_holder)]
        ExternallyDefinedCurveFont(Box<ExternallyDefinedCurveFont>),
    }
    #[derive(Debug, Clone, PartialEq, Holder)]
    # [holder (table = Tables)]
    #[holder(generate_deserialize)]
    pub enum DateTimeSelect {
        #[holder(use_place_holder)]
        Date(DateAny),
    }
<<<<<<< HEAD
    #[derive(
        Clone,
        Debug,
        PartialEq,
        AsRef,
        Deref,
        DerefMut,
        :: serde :: Serialize,
        :: serde :: Deserialize,
    )]
    pub struct DayInMonthNumber(pub i64);
    #[derive(Debug, Clone, PartialEq, :: ruststep_derive :: Holder)]
=======
    pub type DayInMonthNumber = i64;
    #[derive(Debug, Clone, PartialEq, Holder)]
>>>>>>> 5eef3349
    # [holder (table = Tables)]
    #[holder(generate_deserialize)]
    pub enum DefinedSymbolSelect {
        #[holder(use_place_holder)]
        PreDefinedSymbol(PreDefinedSymbolAny),
        # [holder (field = externally_defined_symbol)]
        #[holder(use_place_holder)]
        ExternallyDefinedSymbol(Box<ExternallyDefinedSymbol>),
    }
    #[derive(
        Clone,
        Debug,
        PartialEq,
        AsRef,
        Deref,
        DerefMut,
        :: serde :: Serialize,
        :: serde :: Deserialize,
    )]
    pub struct DimensionCount(pub i64);
    #[derive(Debug, Clone, PartialEq, :: serde :: Deserialize)]
    pub enum DimensionExtentUsage {
        Origin,
        Target,
    }
    #[derive(Debug, Clone, PartialEq, Holder)]
    # [holder (table = Tables)]
    #[holder(generate_deserialize)]
    pub enum DraughtingCalloutElement {
        # [holder (field = annotation_text_occurrence)]
        #[holder(use_place_holder)]
        AnnotationTextOccurrence(Box<AnnotationTextOccurrence>),
        #[holder(use_place_holder)]
        AnnotationSymbolOccurrence(AnnotationSymbolOccurrenceAny),
        #[holder(use_place_holder)]
        AnnotationCurveOccurrence(AnnotationCurveOccurrenceAny),
    }
    #[derive(Debug, Clone, PartialEq, Holder)]
    # [holder (table = Tables)]
    #[holder(generate_deserialize)]
    pub enum DraughtingGroupedItem {
        #[holder(use_place_holder)]
        AnnotationOccurrence(AnnotationOccurrenceAny),
        #[holder(use_place_holder)]
        GeometricSetSelect(Box<GeometricSetSelect>),
    }
    #[derive(Debug, Clone, PartialEq, Holder)]
    # [holder (table = Tables)]
    #[holder(generate_deserialize)]
    pub enum DraughtingOrganizationItem {
        # [holder (field = product_definition_formation)]
        #[holder(use_place_holder)]
        ProductDefinitionFormation(Box<ProductDefinitionFormation>),
        #[holder(use_place_holder)]
        DrawingRevision(DrawingRevisionAny),
        # [holder (field = drawing_sheet_revision)]
        #[holder(use_place_holder)]
        DrawingSheetRevision(Box<DrawingSheetRevision>),
    }
    #[derive(Debug, Clone, PartialEq, Holder)]
    # [holder (table = Tables)]
    #[holder(generate_deserialize)]
    pub enum DraughtingPresentedItemSelect {
        # [holder (field = product_definition_formation)]
        #[holder(use_place_holder)]
        ProductDefinitionFormation(Box<ProductDefinitionFormation>),
    }
    #[derive(Debug, Clone, PartialEq, Holder)]
    # [holder (table = Tables)]
    #[holder(generate_deserialize)]
    pub enum DraughtingTitledItem {
        #[holder(use_place_holder)]
        DrawingRevision(DrawingRevisionAny),
        # [holder (field = drawing_sheet_revision)]
        #[holder(use_place_holder)]
        DrawingSheetRevision(Box<DrawingSheetRevision>),
    }
    #[derive(Debug, Clone, PartialEq, Holder)]
    # [holder (table = Tables)]
    #[holder(generate_deserialize)]
    pub enum FillAreaStyleTileShapeSelect {
        # [holder (field = fill_area_style_tile_symbol_with_style)]
        #[holder(use_place_holder)]
        FillAreaStyleTileSymbolWithStyle(Box<FillAreaStyleTileSymbolWithStyle>),
    }
    #[derive(Debug, Clone, PartialEq, Holder)]
    # [holder (table = Tables)]
    #[holder(generate_deserialize)]
    pub enum FillStyleSelect {
        # [holder (field = fill_area_style_colour)]
        #[holder(use_place_holder)]
        FillAreaStyleColour(Box<FillAreaStyleColour>),
        # [holder (field = externally_defined_tile_style)]
        #[holder(use_place_holder)]
        ExternallyDefinedTileStyle(Box<ExternallyDefinedTileStyle>),
        # [holder (field = fill_area_style_tiles)]
        #[holder(use_place_holder)]
        FillAreaStyleTiles(Box<FillAreaStyleTiles>),
        # [holder (field = externally_defined_hatch_style)]
        #[holder(use_place_holder)]
        ExternallyDefinedHatchStyle(Box<ExternallyDefinedHatchStyle>),
        # [holder (field = fill_area_style_hatching)]
        #[holder(use_place_holder)]
        FillAreaStyleHatching(Box<FillAreaStyleHatching>),
    }
    #[derive(Debug, Clone, PartialEq, Holder)]
    # [holder (table = Tables)]
    #[holder(generate_deserialize)]
    pub enum FontSelect {
        #[holder(use_place_holder)]
        PreDefinedTextFont(PreDefinedTextFontAny),
        # [holder (field = externally_defined_text_font)]
        #[holder(use_place_holder)]
        ExternallyDefinedTextFont(Box<ExternallyDefinedTextFont>),
    }
    #[derive(Debug, Clone, PartialEq, Holder)]
    # [holder (table = Tables)]
    #[holder(generate_deserialize)]
    pub enum GeometricSetSelect {
        #[holder(use_place_holder)]
        Point(PointAny),
        #[holder(use_place_holder)]
        Curve(CurveAny),
    }
    #[derive(Debug, Clone, PartialEq, Holder)]
    # [holder (table = Tables)]
    #[holder(generate_deserialize)]
    pub enum HidingOrBlankingSelect {
        #[holder(use_place_holder)]
        PresentationArea(PresentationAreaAny),
        # [holder (field = presentation_view)]
        #[holder(use_place_holder)]
        PresentationView(Box<PresentationView>),
        # [holder (field = annotation_fill_area)]
        #[holder(use_place_holder)]
        AnnotationFillArea(Box<AnnotationFillArea>),
    }
<<<<<<< HEAD
    #[derive(
        Clone,
        Debug,
        PartialEq,
        AsRef,
        Deref,
        DerefMut,
        :: serde :: Serialize,
        :: serde :: Deserialize,
    )]
    pub struct Identifier(pub String);
    #[derive(Debug, Clone, PartialEq, :: ruststep_derive :: Holder)]
=======
    pub type Identifier = String;
    #[derive(Debug, Clone, PartialEq, Holder)]
>>>>>>> 5eef3349
    # [holder (table = Tables)]
    #[holder(generate_deserialize)]
    pub enum InvisibilityContext {
        # [holder (field = presentation_layer_usage)]
        #[holder(use_place_holder)]
        PresentationLayerUsage(Box<PresentationLayerUsage>),
        #[holder(use_place_holder)]
        PresentationRepresentation(PresentationRepresentationAny),
        #[holder(use_place_holder)]
        PresentationSet(PresentationSetAny),
    }
    #[derive(Debug, Clone, PartialEq, Holder)]
    # [holder (table = Tables)]
    #[holder(generate_deserialize)]
    pub enum InvisibleItem {
        #[holder(use_place_holder)]
        StyledItem(StyledItemAny),
        # [holder (field = presentation_layer_assignment)]
        #[holder(use_place_holder)]
        PresentationLayerAssignment(Box<PresentationLayerAssignment>),
        #[holder(use_place_holder)]
        PresentationRepresentation(PresentationRepresentationAny),
    }
    #[derive(Debug, Clone, PartialEq, :: serde :: Deserialize)]
    pub enum KnotType {
        UniformKnots,
        QuasiUniformKnots,
        PiecewiseBezierKnots,
        Unspecified,
    }
<<<<<<< HEAD
    #[derive(
        Clone,
        Debug,
        PartialEq,
        AsRef,
        Deref,
        DerefMut,
        :: serde :: Serialize,
        :: serde :: Deserialize,
    )]
    pub struct Label(pub String);
    #[derive(Debug, Clone, PartialEq, :: ruststep_derive :: Holder)]
=======
    pub type Label = String;
    #[derive(Debug, Clone, PartialEq, Holder)]
>>>>>>> 5eef3349
    # [holder (table = Tables)]
    #[holder(generate_deserialize)]
    pub enum LayeredItem {
        #[holder(use_place_holder)]
        PresentationRepresentation(PresentationRepresentationAny),
        #[holder(use_place_holder)]
        RepresentationItem(RepresentationItemAny),
    }
<<<<<<< HEAD
    #[derive(
        Clone,
        Debug,
        PartialEq,
        AsRef,
        Deref,
        DerefMut,
        :: serde :: Serialize,
        :: serde :: Deserialize,
    )]
    pub struct LengthMeasure(pub f64);
    #[derive(Debug, Clone, PartialEq, :: ruststep_derive :: Holder)]
=======
    pub type LengthMeasure = f64;
    #[derive(Debug, Clone, PartialEq, Holder)]
>>>>>>> 5eef3349
    # [holder (table = Tables)]
    #[holder(generate_deserialize)]
    pub enum MeasureValue {
        LengthMeasure(LengthMeasure),
        PlaneAngleMeasure(PlaneAngleMeasure),
        RatioMeasure(RatioMeasure),
        ParameterValue(ParameterValue),
        PositiveLengthMeasure(PositiveLengthMeasure),
        PositiveRatioMeasure(PositiveRatioMeasure),
    }
    #[derive(
        Clone,
        Debug,
        PartialEq,
        AsRef,
        Deref,
        DerefMut,
        :: serde :: Serialize,
        :: serde :: Deserialize,
    )]
    pub struct MonthInYearNumber(pub i64);
    #[derive(Debug, Clone, PartialEq, :: serde :: Deserialize)]
    pub enum NullStyle {
        Null,
    }
<<<<<<< HEAD
    #[derive(
        Clone,
        Debug,
        PartialEq,
        AsRef,
        Deref,
        DerefMut,
        :: serde :: Serialize,
        :: serde :: Deserialize,
    )]
    pub struct ParameterValue(pub f64);
    #[derive(Debug, Clone, PartialEq, :: ruststep_derive :: Holder)]
=======
    pub type ParameterValue = f64;
    #[derive(Debug, Clone, PartialEq, Holder)]
>>>>>>> 5eef3349
    # [holder (table = Tables)]
    #[holder(generate_deserialize)]
    pub enum PersonOrganizationSelect {
        # [holder (field = person)]
        #[holder(use_place_holder)]
        Person(Box<Person>),
        # [holder (field = organization)]
        #[holder(use_place_holder)]
        Organization(Box<Organization>),
        # [holder (field = person_and_organization)]
        #[holder(use_place_holder)]
        PersonAndOrganization(Box<PersonAndOrganization>),
    }
<<<<<<< HEAD
    #[derive(
        Clone,
        Debug,
        PartialEq,
        AsRef,
        Deref,
        DerefMut,
        :: serde :: Serialize,
        :: serde :: Deserialize,
    )]
    pub struct PlaneAngleMeasure(pub f64);
    #[derive(
        Clone,
        Debug,
        PartialEq,
        AsRef,
        Deref,
        DerefMut,
        :: serde :: Serialize,
        :: serde :: Deserialize,
    )]
    pub struct PositiveLengthMeasure(pub LengthMeasure);
    #[derive(
        Clone,
        Debug,
        PartialEq,
        AsRef,
        Deref,
        DerefMut,
        :: serde :: Serialize,
        :: serde :: Deserialize,
    )]
    pub struct PositiveRatioMeasure(pub RatioMeasure);
    #[derive(
        Clone,
        Debug,
        PartialEq,
        AsRef,
        Deref,
        DerefMut,
        :: serde :: Serialize,
        :: serde :: Deserialize,
    )]
    pub struct PresentableText(pub String);
    #[derive(Debug, Clone, PartialEq, :: ruststep_derive :: Holder)]
=======
    pub type PlaneAngleMeasure = f64;
    pub type PositiveLengthMeasure = LengthMeasure;
    pub type PositiveRatioMeasure = RatioMeasure;
    pub type PresentableText = String;
    #[derive(Debug, Clone, PartialEq, Holder)]
>>>>>>> 5eef3349
    # [holder (table = Tables)]
    #[holder(generate_deserialize)]
    pub enum PresentationRepresentationSelect {
        #[holder(use_place_holder)]
        PresentationRepresentation(PresentationRepresentationAny),
        #[holder(use_place_holder)]
        PresentationSet(PresentationSetAny),
    }
    #[derive(Debug, Clone, PartialEq, Holder)]
    # [holder (table = Tables)]
    #[holder(generate_deserialize)]
    pub enum PresentationSizeAssignmentSelect {
        # [holder (field = presentation_view)]
        #[holder(use_place_holder)]
        PresentationView(Box<PresentationView>),
        #[holder(use_place_holder)]
        PresentationArea(PresentationAreaAny),
        #[holder(use_place_holder)]
        AreaInSet(AreaInSetAny),
    }
    #[derive(Debug, Clone, PartialEq, Holder)]
    # [holder (table = Tables)]
    #[holder(generate_deserialize)]
    pub enum PresentationStyleSelect {
        # [holder (field = curve_style)]
        #[holder(use_place_holder)]
        CurveStyle(Box<CurveStyle>),
        # [holder (field = symbol_style)]
        #[holder(use_place_holder)]
        SymbolStyle(Box<SymbolStyle>),
        # [holder (field = fill_area_style)]
        #[holder(use_place_holder)]
        FillAreaStyle(Box<FillAreaStyle>),
        #[holder(use_place_holder)]
        TextStyle(TextStyleAny),
        NullStyle(NullStyle),
    }
<<<<<<< HEAD
    #[derive(
        Clone,
        Debug,
        PartialEq,
        AsRef,
        Deref,
        DerefMut,
        :: serde :: Serialize,
        :: serde :: Deserialize,
    )]
    pub struct RatioMeasure(pub f64);
    #[derive(Debug, Clone, PartialEq, :: ruststep_derive :: Holder)]
=======
    pub type RatioMeasure = f64;
    #[derive(Debug, Clone, PartialEq, Holder)]
>>>>>>> 5eef3349
    # [holder (table = Tables)]
    #[holder(generate_deserialize)]
    pub enum ShapeDefinition {
        # [holder (field = product_definition_shape)]
        #[holder(use_place_holder)]
        ProductDefinitionShape(Box<ProductDefinitionShape>),
    }
    #[derive(Debug, Clone, PartialEq, :: serde :: Deserialize)]
    pub enum SiPrefix {
        Exa,
        Pico,
        Mega,
        Femto,
        Atto,
        Centi,
        Nano,
        Hecto,
        Micro,
        Tera,
        Giga,
        Milli,
        Peta,
        Deci,
        Kilo,
        Deca,
    }
    #[derive(Debug, Clone, PartialEq, :: serde :: Deserialize)]
    pub enum SiUnitName {
        Hertz,
        DegreeCelsius,
        Siemens,
        Sievert,
        Lux,
        Watt,
        Ohm,
        Second,
        Becquerel,
        Pascal,
        Henry,
        Tesla,
        Volt,
        Joule,
        Kelvin,
        Ampere,
        Gram,
        Steradian,
        Mole,
        Lumen,
        Gray,
        Candela,
        Farad,
        Radian,
        Newton,
        Metre,
        Weber,
        Coulomb,
    }
    #[derive(Debug, Clone, PartialEq, Holder)]
    # [holder (table = Tables)]
    #[holder(generate_deserialize)]
    pub enum SizeSelect {
        PositiveLengthMeasure(PositiveLengthMeasure),
        #[holder(use_place_holder)]
        MeasureWithUnit(MeasureWithUnitAny),
    }
    #[derive(Debug, Clone, PartialEq, Holder)]
    # [holder (table = Tables)]
    #[holder(generate_deserialize)]
    pub enum SourceItem {
        Identifier(Identifier),
    }
    #[derive(Debug, Clone, PartialEq, Holder)]
    # [holder (table = Tables)]
    #[holder(generate_deserialize)]
    pub enum SpecifiedItem {
        #[holder(use_place_holder)]
        DrawingRevision(DrawingRevisionAny),
    }
    #[derive(Debug, Clone, PartialEq, Holder)]
    # [holder (table = Tables)]
    #[holder(generate_deserialize)]
    pub enum StyleContextSelect {
        #[holder(use_place_holder)]
        Representation(RepresentationAny),
        #[holder(use_place_holder)]
        RepresentationItem(RepresentationItemAny),
        #[holder(use_place_holder)]
        PresentationSet(PresentationSetAny),
    }
    #[derive(Debug, Clone, PartialEq, Holder)]
    # [holder (table = Tables)]
    #[holder(generate_deserialize)]
    pub enum SymbolStyleSelect {
        # [holder (field = symbol_colour)]
        #[holder(use_place_holder)]
        SymbolColour(Box<SymbolColour>),
    }
<<<<<<< HEAD
    #[derive(
        Clone,
        Debug,
        PartialEq,
        AsRef,
        Deref,
        DerefMut,
        :: serde :: Serialize,
        :: serde :: Deserialize,
    )]
    pub struct Text(pub String);
    #[derive(
        Clone,
        Debug,
        PartialEq,
        AsRef,
        Deref,
        DerefMut,
        :: serde :: Serialize,
        :: serde :: Deserialize,
    )]
    pub struct TextAlignment(pub Label);
    #[derive(
        Clone,
        Debug,
        PartialEq,
        AsRef,
        Deref,
        DerefMut,
        :: serde :: Serialize,
        :: serde :: Deserialize,
    )]
    pub struct TextDelineation(pub Label);
    #[derive(Debug, Clone, PartialEq, :: ruststep_derive :: Holder)]
=======
    pub type Text = String;
    pub type TextAlignment = Label;
    pub type TextDelineation = Label;
    #[derive(Debug, Clone, PartialEq, Holder)]
>>>>>>> 5eef3349
    # [holder (table = Tables)]
    #[holder(generate_deserialize)]
    pub enum TextOrCharacter {
        # [holder (field = annotation_text)]
        #[holder(use_place_holder)]
        AnnotationText(Box<AnnotationText>),
        #[holder(use_place_holder)]
        CompositeText(CompositeTextAny),
        #[holder(use_place_holder)]
        TextLiteral(TextLiteralAny),
    }
    #[derive(Debug, Clone, PartialEq, :: serde :: Deserialize)]
    pub enum TextPath {
        Up,
        Right,
        Down,
        Left,
    }
    #[derive(Debug, Clone, PartialEq, :: serde :: Deserialize)]
    pub enum TransitionCode {
        Discontinuous,
        ContSameGradientSameCurvature,
        ContSameGradient,
        Continuous,
    }
    #[derive(Debug, Clone, PartialEq, :: serde :: Deserialize)]
    pub enum TrimmingPreference {
        Parameter,
        Unspecified,
        Cartesian,
    }
    #[derive(Debug, Clone, PartialEq, Holder)]
    # [holder (table = Tables)]
    #[holder(generate_deserialize)]
    pub enum TrimmingSelect {
        # [holder (field = cartesian_point)]
        #[holder(use_place_holder)]
        CartesianPoint(Box<CartesianPoint>),
        ParameterValue(ParameterValue),
    }
    #[derive(Debug, Clone, PartialEq, Holder)]
    # [holder (table = Tables)]
    #[holder(generate_deserialize)]
    pub enum Unit {
        #[holder(use_place_holder)]
        NamedUnit(NamedUnitAny),
    }
    #[derive(Debug, Clone, PartialEq, Holder)]
    # [holder (table = Tables)]
    #[holder(generate_deserialize)]
    pub enum VectorOrDirection {
        # [holder (field = vector)]
        #[holder(use_place_holder)]
        Vector(Box<Vector>),
        # [holder (field = direction)]
        #[holder(use_place_holder)]
        Direction(Box<Direction>),
    }
<<<<<<< HEAD
    #[derive(
        Clone,
        Debug,
        PartialEq,
        AsRef,
        Deref,
        DerefMut,
        :: serde :: Serialize,
        :: serde :: Deserialize,
    )]
    pub struct YearNumber(pub i64);
    #[derive(Debug, Clone, PartialEq, :: derive_new :: new, :: ruststep_derive :: Holder)]
=======
    pub type YearNumber = i64;
    #[derive(Debug, Clone, PartialEq, :: derive_new :: new, Holder)]
>>>>>>> 5eef3349
    # [holder (table = Tables)]
    # [holder (field = address)]
    #[holder(generate_deserialize)]
    pub struct Address {
        pub internal_location: Option<Label>,
        pub street_number: Option<Label>,
        pub street: Option<Label>,
        pub postal_box: Option<Label>,
        pub town: Option<Label>,
        pub region: Option<Label>,
        pub postal_code: Option<Label>,
        pub country: Option<Label>,
        pub facsimile_number: Option<Label>,
        pub telephone_number: Option<Label>,
        pub electronic_mail_address: Option<Label>,
        pub telex_number: Option<Label>,
    }
    #[derive(Debug, Clone, PartialEq, Holder)]
    # [holder (table = Tables)]
    #[holder(generate_deserialize)]
    pub enum AddressAny {
        #[holder(use_place_holder)]
        # [holder (field = organizational_address)]
        OrganizationalAddress(Box<OrganizationalAddress>),
        #[holder(use_place_holder)]
        # [holder (field = personal_address)]
        PersonalAddress(Box<PersonalAddress>),
    }
    #[derive(Debug, Clone, PartialEq, :: derive_new :: new, Holder)]
    # [holder (table = Tables)]
    # [holder (field = angular_dimension)]
    #[holder(generate_deserialize)]
    pub struct AngularDimension {}
    #[derive(Debug, Clone, PartialEq, :: derive_new :: new, Holder)]
    # [holder (table = Tables)]
    # [holder (field = annotation_curve_occurrence)]
    #[holder(generate_deserialize)]
    pub struct AnnotationCurveOccurrence {}
    #[derive(Debug, Clone, PartialEq, Holder)]
    # [holder (table = Tables)]
    #[holder(generate_deserialize)]
    pub enum AnnotationCurveOccurrenceAny {
        #[holder(use_place_holder)]
        # [holder (field = dimension_curve)]
        DimensionCurve(Box<DimensionCurve>),
        #[holder(use_place_holder)]
        # [holder (field = leader_curve)]
        LeaderCurve(Box<LeaderCurve>),
        #[holder(use_place_holder)]
        # [holder (field = projection_curve)]
        ProjectionCurve(Box<ProjectionCurve>),
    }
    #[derive(Debug, Clone, PartialEq, :: derive_new :: new, Holder)]
    # [holder (table = Tables)]
    # [holder (field = annotation_fill_area)]
    #[holder(generate_deserialize)]
    pub struct AnnotationFillArea {
        #[holder(use_place_holder)]
        pub boundaries: Vec<CurveAny>,
    }
    #[derive(Debug, Clone, PartialEq, :: derive_new :: new, Holder)]
    # [holder (table = Tables)]
    # [holder (field = annotation_fill_area_occurrence)]
    #[holder(generate_deserialize)]
    pub struct AnnotationFillAreaOccurrence {
        #[holder(use_place_holder)]
        pub fill_style_target: PointAny,
    }
    #[derive(Debug, Clone, PartialEq, :: derive_new :: new, Holder)]
    # [holder (table = Tables)]
    # [holder (field = annotation_occurrence)]
    #[holder(generate_deserialize)]
    pub struct AnnotationOccurrence {}
    #[derive(Debug, Clone, PartialEq, Holder)]
    # [holder (table = Tables)]
    #[holder(generate_deserialize)]
    pub enum AnnotationOccurrenceAny {
        #[holder(use_place_holder)]
        # [holder (field = annotation_curve_occurrence)]
        AnnotationCurveOccurrence(Box<AnnotationCurveOccurrence>),
        #[holder(use_place_holder)]
        # [holder (field = annotation_fill_area_occurrence)]
        AnnotationFillAreaOccurrence(Box<AnnotationFillAreaOccurrence>),
        #[holder(use_place_holder)]
        # [holder (field = annotation_symbol_occurrence)]
        AnnotationSymbolOccurrence(Box<AnnotationSymbolOccurrence>),
        #[holder(use_place_holder)]
        # [holder (field = annotation_text_occurrence)]
        AnnotationTextOccurrence(Box<AnnotationTextOccurrence>),
        #[holder(use_place_holder)]
        # [holder (field = draughting_annotation_occurrence)]
        DraughtingAnnotationOccurrence(Box<DraughtingAnnotationOccurrence>),
    }
    #[derive(Debug, Clone, PartialEq, :: derive_new :: new, Holder)]
    # [holder (table = Tables)]
    # [holder (field = annotation_subfigure_occurrence)]
    #[holder(generate_deserialize)]
    pub struct AnnotationSubfigureOccurrence {}
    #[derive(Debug, Clone, PartialEq, :: derive_new :: new, Holder)]
    # [holder (table = Tables)]
    # [holder (field = annotation_symbol)]
    #[holder(generate_deserialize)]
    pub struct AnnotationSymbol {}
    #[derive(Debug, Clone, PartialEq, :: derive_new :: new, Holder)]
    # [holder (table = Tables)]
    # [holder (field = annotation_symbol_occurrence)]
    #[holder(generate_deserialize)]
    pub struct AnnotationSymbolOccurrence {}
    #[derive(Debug, Clone, PartialEq, Holder)]
    # [holder (table = Tables)]
    #[holder(generate_deserialize)]
    pub enum AnnotationSymbolOccurrenceAny {
        #[holder(use_place_holder)]
        # [holder (field = annotation_subfigure_occurrence)]
        AnnotationSubfigureOccurrence(Box<AnnotationSubfigureOccurrence>),
        #[holder(use_place_holder)]
        # [holder (field = terminator_symbol)]
        TerminatorSymbol(Box<TerminatorSymbol>),
    }
    #[derive(Debug, Clone, PartialEq, :: derive_new :: new, Holder)]
    # [holder (table = Tables)]
    # [holder (field = annotation_text)]
    #[holder(generate_deserialize)]
    pub struct AnnotationText {}
    #[derive(Debug, Clone, PartialEq, :: derive_new :: new, Holder)]
    # [holder (table = Tables)]
    # [holder (field = annotation_text_occurrence)]
    #[holder(generate_deserialize)]
    pub struct AnnotationTextOccurrence {}
    #[derive(Debug, Clone, PartialEq, :: derive_new :: new, Holder)]
    # [holder (table = Tables)]
    # [holder (field = application_context)]
    #[holder(generate_deserialize)]
    pub struct ApplicationContext {
        pub application: Text,
    }
    #[derive(Debug, Clone, PartialEq, :: derive_new :: new, Holder)]
    # [holder (table = Tables)]
    # [holder (field = application_context_element)]
    #[holder(generate_deserialize)]
    pub struct ApplicationContextElement {
        pub name: Label,
        #[holder(use_place_holder)]
        pub frame_of_reference: ApplicationContext,
    }
    #[derive(Debug, Clone, PartialEq, Holder)]
    # [holder (table = Tables)]
    #[holder(generate_deserialize)]
    pub enum ApplicationContextElementAny {
        #[holder(use_place_holder)]
        # [holder (field = product_context)]
        ProductContext(Box<ProductContext>),
        #[holder(use_place_holder)]
        # [holder (field = product_definition_context)]
        ProductDefinitionContext(Box<ProductDefinitionContext>),
    }
    #[derive(Debug, Clone, PartialEq, :: derive_new :: new, Holder)]
    # [holder (table = Tables)]
    # [holder (field = application_protocol_definition)]
    #[holder(generate_deserialize)]
    pub struct ApplicationProtocolDefinition {
        pub status: Label,
        pub application_interpreted_model_schema_name: Label,
        pub application_protocol_year: YearNumber,
        #[holder(use_place_holder)]
        pub application: ApplicationContext,
    }
    #[derive(Debug, Clone, PartialEq, :: derive_new :: new, Holder)]
    # [holder (table = Tables)]
    # [holder (field = approval)]
    #[holder(generate_deserialize)]
    pub struct Approval {
        #[holder(use_place_holder)]
        pub status: ApprovalStatus,
        pub level: Label,
    }
    #[derive(Debug, Clone, PartialEq, :: derive_new :: new, Holder)]
    # [holder (table = Tables)]
    # [holder (field = approval_assignment)]
    #[holder(generate_deserialize)]
    pub struct ApprovalAssignment {
        #[holder(use_place_holder)]
        pub assigned_approval: Approval,
    }
    #[derive(Debug, Clone, PartialEq, Holder)]
    # [holder (table = Tables)]
    #[holder(generate_deserialize)]
    pub enum ApprovalAssignmentAny {
        #[holder(use_place_holder)]
        # [holder (field = draughting_approval_assignment)]
        DraughtingApprovalAssignment(Box<DraughtingApprovalAssignment>),
    }
    #[derive(Debug, Clone, PartialEq, :: derive_new :: new, Holder)]
    # [holder (table = Tables)]
    # [holder (field = approval_date_time)]
    #[holder(generate_deserialize)]
    pub struct ApprovalDateTime {
        #[holder(use_place_holder)]
        pub date_time: DateTimeSelect,
        #[holder(use_place_holder)]
        pub dated_approval: Approval,
    }
    #[derive(Debug, Clone, PartialEq, :: derive_new :: new, Holder)]
    # [holder (table = Tables)]
    # [holder (field = approval_person_organization)]
    #[holder(generate_deserialize)]
    pub struct ApprovalPersonOrganization {
        #[holder(use_place_holder)]
        pub person_organization: PersonOrganizationSelect,
        #[holder(use_place_holder)]
        pub authorized_approval: Approval,
        #[holder(use_place_holder)]
        pub role: ApprovalRole,
    }
    #[derive(Debug, Clone, PartialEq, :: derive_new :: new, Holder)]
    # [holder (table = Tables)]
    # [holder (field = approval_role)]
    #[holder(generate_deserialize)]
    pub struct ApprovalRole {
        pub role: Label,
    }
    #[derive(Debug, Clone, PartialEq, :: derive_new :: new, Holder)]
    # [holder (table = Tables)]
    # [holder (field = approval_status)]
    #[holder(generate_deserialize)]
    pub struct ApprovalStatus {
        pub name: Label,
    }
    #[derive(Debug, Clone, PartialEq, :: derive_new :: new, Holder)]
    # [holder (table = Tables)]
    # [holder (field = area_in_set)]
    #[holder(generate_deserialize)]
    pub struct AreaInSet {
        #[holder(use_place_holder)]
        pub area: PresentationAreaAny,
        #[holder(use_place_holder)]
        pub in_set: PresentationSetAny,
    }
    #[derive(Debug, Clone, PartialEq, Holder)]
    # [holder (table = Tables)]
    #[holder(generate_deserialize)]
    pub enum AreaInSetAny {
        #[holder(use_place_holder)]
        # [holder (field = drawing_sheet_revision_usage)]
        DrawingSheetRevisionUsage(Box<DrawingSheetRevisionUsage>),
    }
    #[derive(Debug, Clone, PartialEq, :: derive_new :: new, Holder)]
    # [holder (table = Tables)]
    # [holder (field = axis2_placement_2d)]
    #[holder(generate_deserialize)]
    pub struct Axis2Placement2D {
        #[holder(use_place_holder)]
        pub ref_direction: Option<Direction>,
    }
    #[derive(Debug, Clone, PartialEq, :: derive_new :: new, Holder)]
    # [holder (table = Tables)]
    # [holder (field = b_spline_curve)]
    #[holder(generate_deserialize)]
    pub struct BSplineCurve {
        pub degree: i64,
        #[holder(use_place_holder)]
        pub control_points_list: Vec<CartesianPoint>,
        pub curve_form: BSplineCurveForm,
        pub closed_curve: Logical,
        pub self_intersect: Logical,
    }
    #[derive(Debug, Clone, PartialEq, Holder)]
    # [holder (table = Tables)]
    #[holder(generate_deserialize)]
    pub enum BSplineCurveAny {
        #[holder(use_place_holder)]
        # [holder (field = b_spline_curve_with_knots)]
        BSplineCurveWithKnots(Box<BSplineCurveWithKnots>),
        #[holder(use_place_holder)]
        # [holder (field = bezier_curve)]
        BezierCurve(Box<BezierCurve>),
        #[holder(use_place_holder)]
        # [holder (field = quasi_uniform_curve)]
        QuasiUniformCurve(Box<QuasiUniformCurve>),
        #[holder(use_place_holder)]
        # [holder (field = rational_b_spline_curve)]
        RationalBSplineCurve(Box<RationalBSplineCurve>),
        #[holder(use_place_holder)]
        # [holder (field = uniform_curve)]
        UniformCurve(Box<UniformCurve>),
    }
    #[derive(Debug, Clone, PartialEq, :: derive_new :: new, Holder)]
    # [holder (table = Tables)]
    # [holder (field = b_spline_curve_with_knots)]
    #[holder(generate_deserialize)]
    pub struct BSplineCurveWithKnots {
        pub knot_multiplicities: Vec<i64>,
        pub knots: Vec<ParameterValue>,
        pub knot_spec: KnotType,
    }
    #[derive(Debug, Clone, PartialEq, :: derive_new :: new, Holder)]
    # [holder (table = Tables)]
    # [holder (field = bezier_curve)]
    #[holder(generate_deserialize)]
    pub struct BezierCurve {}
    #[derive(Debug, Clone, PartialEq, :: derive_new :: new, Holder)]
    # [holder (table = Tables)]
    # [holder (field = bounded_curve)]
    #[holder(generate_deserialize)]
    pub struct BoundedCurve {}
    #[derive(Debug, Clone, PartialEq, Holder)]
    # [holder (table = Tables)]
    #[holder(generate_deserialize)]
    pub enum BoundedCurveAny {
        #[holder(use_place_holder)]
        # [holder (field = b_spline_curve)]
        BSplineCurve(Box<BSplineCurve>),
        #[holder(use_place_holder)]
        # [holder (field = composite_curve)]
        CompositeCurve(Box<CompositeCurve>),
        #[holder(use_place_holder)]
        # [holder (field = polyline)]
        Polyline(Box<Polyline>),
        #[holder(use_place_holder)]
        # [holder (field = trimmed_curve)]
        TrimmedCurve(Box<TrimmedCurve>),
    }
    #[derive(Debug, Clone, PartialEq, :: derive_new :: new, Holder)]
    # [holder (table = Tables)]
    # [holder (field = calendar_date)]
    #[holder(generate_deserialize)]
    pub struct CalendarDate {
        pub day_component: DayInMonthNumber,
        pub month_component: MonthInYearNumber,
    }
    #[derive(Debug, Clone, PartialEq, :: derive_new :: new, Holder)]
    # [holder (table = Tables)]
    # [holder (field = camera_image)]
    #[holder(generate_deserialize)]
    pub struct CameraImage {}
    #[derive(Debug, Clone, PartialEq, Holder)]
    # [holder (table = Tables)]
    #[holder(generate_deserialize)]
    pub enum CameraImageAny {
        #[holder(use_place_holder)]
        # [holder (field = camera_image_2d_with_scale)]
        CameraImage2DWithScale(Box<CameraImage2DWithScale>),
    }
    #[derive(Debug, Clone, PartialEq, :: derive_new :: new, Holder)]
    # [holder (table = Tables)]
    # [holder (field = camera_image_2d_with_scale)]
    #[holder(generate_deserialize)]
    pub struct CameraImage2DWithScale {}
    #[derive(Debug, Clone, PartialEq, :: derive_new :: new, Holder)]
    # [holder (table = Tables)]
    # [holder (field = camera_model)]
    #[holder(generate_deserialize)]
    pub struct CameraModel {}
    #[derive(Debug, Clone, PartialEq, Holder)]
    # [holder (table = Tables)]
    #[holder(generate_deserialize)]
    pub enum CameraModelAny {
        #[holder(use_place_holder)]
        # [holder (field = camera_model_d2)]
        CameraModelD2(Box<CameraModelD2>),
    }
    #[derive(Debug, Clone, PartialEq, :: derive_new :: new, Holder)]
    # [holder (table = Tables)]
    # [holder (field = camera_model_d2)]
    #[holder(generate_deserialize)]
    pub struct CameraModelD2 {
        #[holder(use_place_holder)]
        pub view_window: PlanarBox,
        pub view_window_clipping: bool,
    }
    #[derive(Debug, Clone, PartialEq, :: derive_new :: new, Holder)]
    # [holder (table = Tables)]
    # [holder (field = camera_usage)]
    #[holder(generate_deserialize)]
    pub struct CameraUsage {}
    #[derive(Debug, Clone, PartialEq, :: derive_new :: new, Holder)]
    # [holder (table = Tables)]
    # [holder (field = cartesian_point)]
    #[holder(generate_deserialize)]
    pub struct CartesianPoint {
        pub coordinates: Vec<LengthMeasure>,
    }
    #[derive(Debug, Clone, PartialEq, :: derive_new :: new, Holder)]
    # [holder (table = Tables)]
    # [holder (field = circle)]
    #[holder(generate_deserialize)]
    pub struct Circle {
        pub radius: PositiveLengthMeasure,
    }
    #[derive(Debug, Clone, PartialEq, :: derive_new :: new, Holder)]
    # [holder (table = Tables)]
    # [holder (field = colour)]
    #[holder(generate_deserialize)]
    pub struct Colour {}
    #[derive(Debug, Clone, PartialEq, Holder)]
    # [holder (table = Tables)]
    #[holder(generate_deserialize)]
    pub enum ColourAny {
        #[holder(use_place_holder)]
        # [holder (field = colour_specification)]
        ColourSpecification(Box<ColourSpecification>),
        #[holder(use_place_holder)]
        # [holder (field = pre_defined_colour)]
        PreDefinedColour(Box<PreDefinedColour>),
    }
    #[derive(Debug, Clone, PartialEq, :: derive_new :: new, Holder)]
    # [holder (table = Tables)]
    # [holder (field = colour_rgb)]
    #[holder(generate_deserialize)]
    pub struct ColourRgb {
        pub red: f64,
        pub green: f64,
        pub blue: f64,
    }
    #[derive(Debug, Clone, PartialEq, :: derive_new :: new, Holder)]
    # [holder (table = Tables)]
    # [holder (field = colour_specification)]
    #[holder(generate_deserialize)]
    pub struct ColourSpecification {
        #[holder(use_place_holder)]
        pub name: ColourAny,
    }
    #[derive(Debug, Clone, PartialEq, Holder)]
    # [holder (table = Tables)]
    #[holder(generate_deserialize)]
    pub enum ColourSpecificationAny {
        #[holder(use_place_holder)]
        # [holder (field = colour_rgb)]
        ColourRgb(Box<ColourRgb>),
    }
    #[derive(Debug, Clone, PartialEq, :: derive_new :: new, Holder)]
    # [holder (table = Tables)]
    # [holder (field = composite_curve)]
    #[holder(generate_deserialize)]
    pub struct CompositeCurve {
        #[holder(use_place_holder)]
        pub segments: Vec<CompositeCurveSegment>,
        pub self_intersect: Logical,
    }
    #[derive(Debug, Clone, PartialEq, :: derive_new :: new, Holder)]
    # [holder (table = Tables)]
    # [holder (field = composite_curve_segment)]
    #[holder(generate_deserialize)]
    pub struct CompositeCurveSegment {
        pub transition: TransitionCode,
        pub same_sense: bool,
        #[holder(use_place_holder)]
        pub parent_curve: CurveAny,
    }
    #[derive(Debug, Clone, PartialEq, :: derive_new :: new, Holder)]
    # [holder (table = Tables)]
    # [holder (field = composite_text)]
    #[holder(generate_deserialize)]
    pub struct CompositeText {
        #[holder(use_place_holder)]
        pub collected_text: Vec<TextOrCharacter>,
    }
    #[derive(Debug, Clone, PartialEq, Holder)]
    # [holder (table = Tables)]
    #[holder(generate_deserialize)]
    pub enum CompositeTextAny {
        #[holder(use_place_holder)]
        # [holder (field = composite_text_with_associated_curves)]
        CompositeTextWithAssociatedCurves(Box<CompositeTextWithAssociatedCurves>),
        #[holder(use_place_holder)]
        # [holder (field = composite_text_with_blanking_box)]
        CompositeTextWithBlankingBox(Box<CompositeTextWithBlankingBox>),
        #[holder(use_place_holder)]
        # [holder (field = composite_text_with_extent)]
        CompositeTextWithExtent(Box<CompositeTextWithExtent>),
    }
    #[derive(Debug, Clone, PartialEq, :: derive_new :: new, Holder)]
    # [holder (table = Tables)]
    # [holder (field = composite_text_with_associated_curves)]
    #[holder(generate_deserialize)]
    pub struct CompositeTextWithAssociatedCurves {
        #[holder(use_place_holder)]
        pub associated_curves: Vec<CurveAny>,
    }
    #[derive(Debug, Clone, PartialEq, :: derive_new :: new, Holder)]
    # [holder (table = Tables)]
    # [holder (field = composite_text_with_blanking_box)]
    #[holder(generate_deserialize)]
    pub struct CompositeTextWithBlankingBox {
        #[holder(use_place_holder)]
        pub blanking: PlanarBox,
    }
    #[derive(Debug, Clone, PartialEq, :: derive_new :: new, Holder)]
    # [holder (table = Tables)]
    # [holder (field = composite_text_with_extent)]
    #[holder(generate_deserialize)]
    pub struct CompositeTextWithExtent {
        #[holder(use_place_holder)]
        pub extent: PlanarExtentAny,
    }
    #[derive(Debug, Clone, PartialEq, :: derive_new :: new, Holder)]
    # [holder (table = Tables)]
    # [holder (field = conic)]
    #[holder(generate_deserialize)]
    pub struct Conic {
        #[holder(use_place_holder)]
        pub position: Axis2Placement,
    }
    #[derive(Debug, Clone, PartialEq, Holder)]
    # [holder (table = Tables)]
    #[holder(generate_deserialize)]
    pub enum ConicAny {
        #[holder(use_place_holder)]
        # [holder (field = circle)]
        Circle(Box<Circle>),
        #[holder(use_place_holder)]
        # [holder (field = ellipse)]
        Ellipse(Box<Ellipse>),
        #[holder(use_place_holder)]
        # [holder (field = hyperbola)]
        Hyperbola(Box<Hyperbola>),
        #[holder(use_place_holder)]
        # [holder (field = parabola)]
        Parabola(Box<Parabola>),
    }
    #[derive(Debug, Clone, PartialEq, :: derive_new :: new, Holder)]
    # [holder (table = Tables)]
    # [holder (field = context_dependent_invisibility)]
    #[holder(generate_deserialize)]
    pub struct ContextDependentInvisibility {
        #[holder(use_place_holder)]
        pub presentation_context: InvisibilityContext,
    }
    #[derive(Debug, Clone, PartialEq, :: derive_new :: new, Holder)]
    # [holder (table = Tables)]
    # [holder (field = contract)]
    #[holder(generate_deserialize)]
    pub struct Contract {
        pub name: Label,
        pub purpose: Text,
        #[holder(use_place_holder)]
        pub kind: ContractType,
    }
    #[derive(Debug, Clone, PartialEq, :: derive_new :: new, Holder)]
    # [holder (table = Tables)]
    # [holder (field = contract_assignment)]
    #[holder(generate_deserialize)]
    pub struct ContractAssignment {
        #[holder(use_place_holder)]
        pub assigned_contract: Contract,
    }
    #[derive(Debug, Clone, PartialEq, Holder)]
    # [holder (table = Tables)]
    #[holder(generate_deserialize)]
    pub enum ContractAssignmentAny {
        #[holder(use_place_holder)]
        # [holder (field = draughting_contract_assignment)]
        DraughtingContractAssignment(Box<DraughtingContractAssignment>),
    }
    #[derive(Debug, Clone, PartialEq, :: derive_new :: new, Holder)]
    # [holder (table = Tables)]
    # [holder (field = contract_type)]
    #[holder(generate_deserialize)]
    pub struct ContractType {
        pub description: Label,
    }
    #[derive(Debug, Clone, PartialEq, :: derive_new :: new, Holder)]
    # [holder (table = Tables)]
    # [holder (field = conversion_based_unit)]
    #[holder(generate_deserialize)]
    pub struct ConversionBasedUnit {
        pub name: Label,
        #[holder(use_place_holder)]
        pub conversion_factor: MeasureWithUnitAny,
    }
    #[derive(Debug, Clone, PartialEq, :: derive_new :: new, Holder)]
    # [holder (table = Tables)]
    # [holder (field = curve)]
    #[holder(generate_deserialize)]
    pub struct Curve {}
    #[derive(Debug, Clone, PartialEq, Holder)]
    # [holder (table = Tables)]
    #[holder(generate_deserialize)]
    pub enum CurveAny {
        #[holder(use_place_holder)]
        # [holder (field = bounded_curve)]
        BoundedCurve(Box<BoundedCurve>),
        #[holder(use_place_holder)]
        # [holder (field = conic)]
        Conic(Box<Conic>),
        #[holder(use_place_holder)]
        # [holder (field = line)]
        Line(Box<Line>),
        #[holder(use_place_holder)]
        # [holder (field = offset_curve_2d)]
        OffsetCurve2D(Box<OffsetCurve2D>),
    }
    #[derive(Debug, Clone, PartialEq, :: derive_new :: new, Holder)]
    # [holder (table = Tables)]
    # [holder (field = curve_dimension)]
    #[holder(generate_deserialize)]
    pub struct CurveDimension {}
    #[derive(Debug, Clone, PartialEq, :: derive_new :: new, Holder)]
    # [holder (table = Tables)]
    # [holder (field = curve_style)]
    #[holder(generate_deserialize)]
    pub struct CurveStyle {
        pub name: Label,
        #[holder(use_place_holder)]
        pub curve_font: CurveFontOrScaledCurveFontSelect,
        #[holder(use_place_holder)]
        pub curve_width: SizeSelect,
        #[holder(use_place_holder)]
        pub curve_colour: ColourAny,
    }
    #[derive(Debug, Clone, PartialEq, :: derive_new :: new, Holder)]
    # [holder (table = Tables)]
    # [holder (field = curve_style_font)]
    #[holder(generate_deserialize)]
    pub struct CurveStyleFont {
        pub name: Label,
        #[holder(use_place_holder)]
        pub pattern_list: Vec<CurveStyleFontPattern>,
    }
    #[derive(Debug, Clone, PartialEq, :: derive_new :: new, Holder)]
    # [holder (table = Tables)]
    # [holder (field = curve_style_font_pattern)]
    #[holder(generate_deserialize)]
    pub struct CurveStyleFontPattern {
        pub visible_segment_length: PositiveLengthMeasure,
        pub invisible_segment_length: PositiveLengthMeasure,
    }
    #[derive(Debug, Clone, PartialEq, :: derive_new :: new, Holder)]
    # [holder (table = Tables)]
    # [holder (field = date)]
    #[holder(generate_deserialize)]
    pub struct Date {
        pub year_component: YearNumber,
    }
    #[derive(Debug, Clone, PartialEq, Holder)]
    # [holder (table = Tables)]
    #[holder(generate_deserialize)]
    pub enum DateAny {
        #[holder(use_place_holder)]
        # [holder (field = calendar_date)]
        CalendarDate(Box<CalendarDate>),
    }
    #[derive(Debug, Clone, PartialEq, :: derive_new :: new, Holder)]
    # [holder (table = Tables)]
    # [holder (field = datum_feature_callout)]
    #[holder(generate_deserialize)]
    pub struct DatumFeatureCallout {}
    #[derive(Debug, Clone, PartialEq, :: derive_new :: new, Holder)]
    # [holder (table = Tables)]
    # [holder (field = datum_target_callout)]
    #[holder(generate_deserialize)]
    pub struct DatumTargetCallout {}
    #[derive(Debug, Clone, PartialEq, :: derive_new :: new, Holder)]
    # [holder (table = Tables)]
    # [holder (field = defined_symbol)]
    #[holder(generate_deserialize)]
    pub struct DefinedSymbol {
        #[holder(use_place_holder)]
        pub definition: DefinedSymbolSelect,
        #[holder(use_place_holder)]
        pub target: SymbolTarget,
    }
    #[derive(Debug, Clone, PartialEq, :: derive_new :: new, Holder)]
    # [holder (table = Tables)]
    # [holder (field = diameter_dimension)]
    #[holder(generate_deserialize)]
    pub struct DiameterDimension {}
    #[derive(Debug, Clone, PartialEq, :: derive_new :: new, Holder)]
    # [holder (table = Tables)]
    # [holder (field = dimension_callout_component_relationship)]
    #[holder(generate_deserialize)]
    pub struct DimensionCalloutComponentRelationship {}
    #[derive(Debug, Clone, PartialEq, :: derive_new :: new, Holder)]
    # [holder (table = Tables)]
    # [holder (field = dimension_callout_relationship)]
    #[holder(generate_deserialize)]
    pub struct DimensionCalloutRelationship {}
    #[derive(Debug, Clone, PartialEq, :: derive_new :: new, Holder)]
    # [holder (table = Tables)]
    # [holder (field = dimension_curve)]
    #[holder(generate_deserialize)]
    pub struct DimensionCurve {}
    #[derive(Debug, Clone, PartialEq, :: derive_new :: new, Holder)]
    # [holder (table = Tables)]
    # [holder (field = dimension_curve_directed_callout)]
    #[holder(generate_deserialize)]
    pub struct DimensionCurveDirectedCallout {}
    #[derive(Debug, Clone, PartialEq, Holder)]
    # [holder (table = Tables)]
    #[holder(generate_deserialize)]
    pub enum DimensionCurveDirectedCalloutAny {
        #[holder(use_place_holder)]
        # [holder (field = angular_dimension)]
        AngularDimension(Box<AngularDimension>),
        #[holder(use_place_holder)]
        # [holder (field = curve_dimension)]
        CurveDimension(Box<CurveDimension>),
        #[holder(use_place_holder)]
        # [holder (field = diameter_dimension)]
        DiameterDimension(Box<DiameterDimension>),
        #[holder(use_place_holder)]
        # [holder (field = linear_dimension)]
        LinearDimension(Box<LinearDimension>),
        #[holder(use_place_holder)]
        # [holder (field = radius_dimension)]
        RadiusDimension(Box<RadiusDimension>),
    }
    #[derive(Debug, Clone, PartialEq, :: derive_new :: new, Holder)]
    # [holder (table = Tables)]
    # [holder (field = dimension_curve_terminator)]
    #[holder(generate_deserialize)]
    pub struct DimensionCurveTerminator {
        pub role: DimensionExtentUsage,
    }
    #[derive(Debug, Clone, PartialEq, :: derive_new :: new, Holder)]
    # [holder (table = Tables)]
    # [holder (field = dimension_pair)]
    #[holder(generate_deserialize)]
    pub struct DimensionPair {}
    #[derive(Debug, Clone, PartialEq, :: derive_new :: new, Holder)]
    # [holder (table = Tables)]
    # [holder (field = dimensional_exponents)]
    #[holder(generate_deserialize)]
    pub struct DimensionalExponents {
        pub length_exponent: f64,
        pub mass_exponent: f64,
        pub time_exponent: f64,
        pub electric_current_exponent: f64,
        pub thermodynamic_temperature_exponent: f64,
        pub amount_of_substance_exponent: f64,
        pub luminous_intensity_exponent: f64,
    }
    #[derive(Debug, Clone, PartialEq, :: derive_new :: new, Holder)]
    # [holder (table = Tables)]
    # [holder (field = direction)]
    #[holder(generate_deserialize)]
    pub struct Direction {
        pub direction_ratios: Vec<f64>,
    }
    #[derive(Debug, Clone, PartialEq, :: derive_new :: new, Holder)]
    # [holder (table = Tables)]
    # [holder (field = document)]
    #[holder(generate_deserialize)]
    pub struct Document {
        pub id: Identifier,
        pub name: Label,
        pub description: Text,
        #[holder(use_place_holder)]
        pub kind: DocumentType,
    }
    #[derive(Debug, Clone, PartialEq, :: derive_new :: new, Holder)]
    # [holder (table = Tables)]
    # [holder (field = document_reference)]
    #[holder(generate_deserialize)]
    pub struct DocumentReference {
        #[holder(use_place_holder)]
        pub assigned_document: Document,
        pub source: Label,
    }
    #[derive(Debug, Clone, PartialEq, Holder)]
    # [holder (table = Tables)]
    #[holder(generate_deserialize)]
    pub enum DocumentReferenceAny {
        #[holder(use_place_holder)]
        # [holder (field = draughting_specification_reference)]
        DraughtingSpecificationReference(Box<DraughtingSpecificationReference>),
    }
    #[derive(Debug, Clone, PartialEq, :: derive_new :: new, Holder)]
    # [holder (table = Tables)]
    # [holder (field = document_type)]
    #[holder(generate_deserialize)]
    pub struct DocumentType {
        pub product_data_type: Label,
    }
    #[derive(Debug, Clone, PartialEq, :: derive_new :: new, Holder)]
    # [holder (table = Tables)]
    # [holder (field = draughting_annotation_occurrence)]
    #[holder(generate_deserialize)]
    pub struct DraughtingAnnotationOccurrence {}
    #[derive(Debug, Clone, PartialEq, :: derive_new :: new, Holder)]
    # [holder (table = Tables)]
    # [holder (field = draughting_approval_assignment)]
    #[holder(generate_deserialize)]
    pub struct DraughtingApprovalAssignment {
        #[holder(use_place_holder)]
        pub approved_items: Vec<ApprovedItem>,
    }
    #[derive(Debug, Clone, PartialEq, :: derive_new :: new, Holder)]
    # [holder (table = Tables)]
    # [holder (field = draughting_callout)]
    #[holder(generate_deserialize)]
    pub struct DraughtingCallout {
        #[holder(use_place_holder)]
        pub contents: Vec<DraughtingCalloutElement>,
    }
    #[derive(Debug, Clone, PartialEq, Holder)]
    # [holder (table = Tables)]
    #[holder(generate_deserialize)]
    pub enum DraughtingCalloutAny {
        #[holder(use_place_holder)]
        # [holder (field = datum_feature_callout)]
        DatumFeatureCallout(Box<DatumFeatureCallout>),
        #[holder(use_place_holder)]
        # [holder (field = datum_target_callout)]
        DatumTargetCallout(Box<DatumTargetCallout>),
        #[holder(use_place_holder)]
        # [holder (field = dimension_curve_directed_callout)]
        DimensionCurveDirectedCallout(Box<DimensionCurveDirectedCallout>),
        #[holder(use_place_holder)]
        # [holder (field = draughting_elements)]
        DraughtingElements(Box<DraughtingElements>),
        #[holder(use_place_holder)]
        # [holder (field = geometrical_tolerance_callout)]
        GeometricalToleranceCallout(Box<GeometricalToleranceCallout>),
        #[holder(use_place_holder)]
        # [holder (field = leader_directed_callout)]
        LeaderDirectedCallout(Box<LeaderDirectedCallout>),
        #[holder(use_place_holder)]
        # [holder (field = projection_directed_callout)]
        ProjectionDirectedCallout(Box<ProjectionDirectedCallout>),
        #[holder(use_place_holder)]
        # [holder (field = structured_dimension_callout)]
        StructuredDimensionCallout(Box<StructuredDimensionCallout>),
    }
    #[derive(Debug, Clone, PartialEq, :: derive_new :: new, Holder)]
    # [holder (table = Tables)]
    # [holder (field = draughting_callout_relationship)]
    #[holder(generate_deserialize)]
    pub struct DraughtingCalloutRelationship {
        pub name: Label,
        pub description: Text,
        #[holder(use_place_holder)]
        pub relating_draughting_callout: DraughtingCalloutAny,
        #[holder(use_place_holder)]
        pub related_draughting_callout: DraughtingCalloutAny,
    }
    #[derive(Debug, Clone, PartialEq, Holder)]
    # [holder (table = Tables)]
    #[holder(generate_deserialize)]
    pub enum DraughtingCalloutRelationshipAny {
        #[holder(use_place_holder)]
        # [holder (field = dimension_callout_component_relationship)]
        DimensionCalloutComponentRelationship(Box<DimensionCalloutComponentRelationship>),
        #[holder(use_place_holder)]
        # [holder (field = dimension_callout_relationship)]
        DimensionCalloutRelationship(Box<DimensionCalloutRelationship>),
        #[holder(use_place_holder)]
        # [holder (field = dimension_pair)]
        DimensionPair(Box<DimensionPair>),
    }
    #[derive(Debug, Clone, PartialEq, :: derive_new :: new, Holder)]
    # [holder (table = Tables)]
    # [holder (field = draughting_contract_assignment)]
    #[holder(generate_deserialize)]
    pub struct DraughtingContractAssignment {
        #[holder(use_place_holder)]
        pub items: Vec<ContractedItem>,
    }
    #[derive(Debug, Clone, PartialEq, :: derive_new :: new, Holder)]
    # [holder (table = Tables)]
    # [holder (field = draughting_drawing_revision)]
    #[holder(generate_deserialize)]
    pub struct DraughtingDrawingRevision {}
    #[derive(Debug, Clone, PartialEq, :: derive_new :: new, Holder)]
    # [holder (table = Tables)]
    # [holder (field = draughting_elements)]
    #[holder(generate_deserialize)]
    pub struct DraughtingElements {}
    #[derive(Debug, Clone, PartialEq, :: derive_new :: new, Holder)]
    # [holder (table = Tables)]
    # [holder (field = draughting_group_assignment)]
    #[holder(generate_deserialize)]
    pub struct DraughtingGroupAssignment {
        #[holder(use_place_holder)]
        pub items: Vec<DraughtingGroupedItem>,
    }
    #[derive(Debug, Clone, PartialEq, :: derive_new :: new, Holder)]
    # [holder (table = Tables)]
    # [holder (field = draughting_model)]
    #[holder(generate_deserialize)]
    pub struct DraughtingModel {}
    #[derive(Debug, Clone, PartialEq, :: derive_new :: new, Holder)]
    # [holder (table = Tables)]
    # [holder (field = draughting_organization_assignment)]
    #[holder(generate_deserialize)]
    pub struct DraughtingOrganizationAssignment {
        #[holder(use_place_holder)]
        pub assigned_items: Vec<DraughtingOrganizationItem>,
    }
    #[derive(Debug, Clone, PartialEq, :: derive_new :: new, Holder)]
    # [holder (table = Tables)]
    # [holder (field = draughting_person_and_organization_assignment)]
    #[holder(generate_deserialize)]
    pub struct DraughtingPersonAndOrganizationAssignment {
        #[holder(use_place_holder)]
        pub assigned_items: Vec<DraughtingOrganizationItem>,
    }
    #[derive(Debug, Clone, PartialEq, :: derive_new :: new, Holder)]
    # [holder (table = Tables)]
    # [holder (field = draughting_person_assignment)]
    #[holder(generate_deserialize)]
    pub struct DraughtingPersonAssignment {
        #[holder(use_place_holder)]
        pub assigned_items: Vec<DraughtingOrganizationItem>,
    }
    #[derive(Debug, Clone, PartialEq, :: derive_new :: new, Holder)]
    # [holder (table = Tables)]
    # [holder (field = draughting_pre_defined_colour)]
    #[holder(generate_deserialize)]
    pub struct DraughtingPreDefinedColour {}
    #[derive(Debug, Clone, PartialEq, :: derive_new :: new, Holder)]
    # [holder (table = Tables)]
    # [holder (field = draughting_pre_defined_curve_font)]
    #[holder(generate_deserialize)]
    pub struct DraughtingPreDefinedCurveFont {}
    #[derive(Debug, Clone, PartialEq, :: derive_new :: new, Holder)]
    # [holder (table = Tables)]
    # [holder (field = draughting_pre_defined_text_font)]
    #[holder(generate_deserialize)]
    pub struct DraughtingPreDefinedTextFont {}
    #[derive(Debug, Clone, PartialEq, :: derive_new :: new, Holder)]
    # [holder (table = Tables)]
    # [holder (field = draughting_presented_item)]
    #[holder(generate_deserialize)]
    pub struct DraughtingPresentedItem {
        #[holder(use_place_holder)]
        pub items: Vec<DraughtingPresentedItemSelect>,
    }
    #[derive(Debug, Clone, PartialEq, :: derive_new :: new, Holder)]
    # [holder (table = Tables)]
    # [holder (field = draughting_security_classification_assignment)]
    #[holder(generate_deserialize)]
    pub struct DraughtingSecurityClassificationAssignment {
        #[holder(use_place_holder)]
        pub assigned_items: Vec<ClassifiedItem>,
    }
    #[derive(Debug, Clone, PartialEq, :: derive_new :: new, Holder)]
    # [holder (table = Tables)]
    # [holder (field = draughting_specification_reference)]
    #[holder(generate_deserialize)]
    pub struct DraughtingSpecificationReference {
        #[holder(use_place_holder)]
        pub specified_items: Vec<SpecifiedItem>,
    }
    #[derive(Debug, Clone, PartialEq, :: derive_new :: new, Holder)]
    # [holder (table = Tables)]
    # [holder (field = draughting_subfigure_representation)]
    #[holder(generate_deserialize)]
    pub struct DraughtingSubfigureRepresentation {}
    #[derive(Debug, Clone, PartialEq, :: derive_new :: new, Holder)]
    # [holder (table = Tables)]
    # [holder (field = draughting_symbol_representation)]
    #[holder(generate_deserialize)]
    pub struct DraughtingSymbolRepresentation {}
    #[derive(Debug, Clone, PartialEq, Holder)]
    # [holder (table = Tables)]
    #[holder(generate_deserialize)]
    pub enum DraughtingSymbolRepresentationAny {
        #[holder(use_place_holder)]
        # [holder (field = drawing_sheet_layout)]
        DrawingSheetLayout(Box<DrawingSheetLayout>),
    }
    #[derive(Debug, Clone, PartialEq, :: derive_new :: new, Holder)]
    # [holder (table = Tables)]
    # [holder (field = draughting_text_literal_with_delineation)]
    #[holder(generate_deserialize)]
    pub struct DraughtingTextLiteralWithDelineation {}
    #[derive(Debug, Clone, PartialEq, :: derive_new :: new, Holder)]
    # [holder (table = Tables)]
    # [holder (field = draughting_title)]
    #[holder(generate_deserialize)]
    pub struct DraughtingTitle {
        #[holder(use_place_holder)]
        pub items: Vec<DraughtingTitledItem>,
        pub language: Label,
        pub contents: Text,
    }
    #[derive(Debug, Clone, PartialEq, :: derive_new :: new, Holder)]
    # [holder (table = Tables)]
    # [holder (field = drawing_definition)]
    #[holder(generate_deserialize)]
    pub struct DrawingDefinition {
        pub drawing_number: Identifier,
        pub drawing_type: Option<Label>,
    }
    #[derive(Debug, Clone, PartialEq, :: derive_new :: new, Holder)]
    # [holder (table = Tables)]
    # [holder (field = drawing_revision)]
    #[holder(generate_deserialize)]
    pub struct DrawingRevision {
        pub revision_identifier: Identifier,
        #[holder(use_place_holder)]
        pub drawing_identifier: DrawingDefinition,
        pub intended_scale: Option<Text>,
    }
    #[derive(Debug, Clone, PartialEq, Holder)]
    # [holder (table = Tables)]
    #[holder(generate_deserialize)]
    pub enum DrawingRevisionAny {
        #[holder(use_place_holder)]
        # [holder (field = draughting_drawing_revision)]
        DraughtingDrawingRevision(Box<DraughtingDrawingRevision>),
    }
    #[derive(Debug, Clone, PartialEq, :: derive_new :: new, Holder)]
    # [holder (table = Tables)]
    # [holder (field = drawing_sheet_layout)]
    #[holder(generate_deserialize)]
    pub struct DrawingSheetLayout {}
    #[derive(Debug, Clone, PartialEq, :: derive_new :: new, Holder)]
    # [holder (table = Tables)]
    # [holder (field = drawing_sheet_revision)]
    #[holder(generate_deserialize)]
    pub struct DrawingSheetRevision {
        pub revision_identifier: Identifier,
    }
    #[derive(Debug, Clone, PartialEq, :: derive_new :: new, Holder)]
    # [holder (table = Tables)]
    # [holder (field = drawing_sheet_revision_usage)]
    #[holder(generate_deserialize)]
    pub struct DrawingSheetRevisionUsage {
        pub sheet_number: Identifier,
    }
    #[derive(Debug, Clone, PartialEq, :: derive_new :: new, Holder)]
    # [holder (table = Tables)]
    # [holder (field = ellipse)]
    #[holder(generate_deserialize)]
    pub struct Ellipse {
        pub semi_axis_1: PositiveLengthMeasure,
        pub semi_axis_2: PositiveLengthMeasure,
    }
    #[derive(Debug, Clone, PartialEq, :: derive_new :: new, Holder)]
    # [holder (table = Tables)]
    # [holder (field = external_source)]
    #[holder(generate_deserialize)]
    pub struct ExternalSource {
        #[holder(use_place_holder)]
        pub source_id: SourceItem,
    }
    #[derive(Debug, Clone, PartialEq, :: derive_new :: new, Holder)]
    # [holder (table = Tables)]
    # [holder (field = externally_defined_curve_font)]
    #[holder(generate_deserialize)]
    pub struct ExternallyDefinedCurveFont {}
    #[derive(Debug, Clone, PartialEq, :: derive_new :: new, Holder)]
    # [holder (table = Tables)]
    # [holder (field = externally_defined_hatch_style)]
    #[holder(generate_deserialize)]
    pub struct ExternallyDefinedHatchStyle {}
    #[derive(Debug, Clone, PartialEq, :: derive_new :: new, Holder)]
    # [holder (table = Tables)]
    # [holder (field = externally_defined_item)]
    #[holder(generate_deserialize)]
    pub struct ExternallyDefinedItem {
        #[holder(use_place_holder)]
        pub item_id: SourceItem,
        #[holder(use_place_holder)]
        pub source: ExternalSource,
    }
    #[derive(Debug, Clone, PartialEq, Holder)]
    # [holder (table = Tables)]
    #[holder(generate_deserialize)]
    pub enum ExternallyDefinedItemAny {
        #[holder(use_place_holder)]
        # [holder (field = externally_defined_curve_font)]
        ExternallyDefinedCurveFont(Box<ExternallyDefinedCurveFont>),
        #[holder(use_place_holder)]
        # [holder (field = externally_defined_hatch_style)]
        ExternallyDefinedHatchStyle(Box<ExternallyDefinedHatchStyle>),
        #[holder(use_place_holder)]
        # [holder (field = externally_defined_symbol)]
        ExternallyDefinedSymbol(Box<ExternallyDefinedSymbol>),
        #[holder(use_place_holder)]
        # [holder (field = externally_defined_text_font)]
        ExternallyDefinedTextFont(Box<ExternallyDefinedTextFont>),
        #[holder(use_place_holder)]
        # [holder (field = externally_defined_tile_style)]
        ExternallyDefinedTileStyle(Box<ExternallyDefinedTileStyle>),
    }
    #[derive(Debug, Clone, PartialEq, :: derive_new :: new, Holder)]
    # [holder (table = Tables)]
    # [holder (field = externally_defined_symbol)]
    #[holder(generate_deserialize)]
    pub struct ExternallyDefinedSymbol {}
    #[derive(Debug, Clone, PartialEq, :: derive_new :: new, Holder)]
    # [holder (table = Tables)]
    # [holder (field = externally_defined_text_font)]
    #[holder(generate_deserialize)]
    pub struct ExternallyDefinedTextFont {}
    #[derive(Debug, Clone, PartialEq, :: derive_new :: new, Holder)]
    # [holder (table = Tables)]
    # [holder (field = externally_defined_tile_style)]
    #[holder(generate_deserialize)]
    pub struct ExternallyDefinedTileStyle {}
    #[derive(Debug, Clone, PartialEq, :: derive_new :: new, Holder)]
    # [holder (table = Tables)]
    # [holder (field = fill_area_style)]
    #[holder(generate_deserialize)]
    pub struct FillAreaStyle {
        pub name: Label,
        #[holder(use_place_holder)]
        pub fill_styles: Vec<FillStyleSelect>,
    }
    #[derive(Debug, Clone, PartialEq, :: derive_new :: new, Holder)]
    # [holder (table = Tables)]
    # [holder (field = fill_area_style_colour)]
    #[holder(generate_deserialize)]
    pub struct FillAreaStyleColour {
        pub name: Label,
        #[holder(use_place_holder)]
        pub fill_colour: ColourAny,
    }
    #[derive(Debug, Clone, PartialEq, :: derive_new :: new, Holder)]
    # [holder (table = Tables)]
    # [holder (field = fill_area_style_hatching)]
    #[holder(generate_deserialize)]
    pub struct FillAreaStyleHatching {
        #[holder(use_place_holder)]
        pub hatch_line_appearance: CurveStyle,
        #[holder(use_place_holder)]
        pub start_of_next_hatch_line: OneDirectionRepeatFactorAny,
        #[holder(use_place_holder)]
        pub point_of_reference_hatch_line: CartesianPoint,
        #[holder(use_place_holder)]
        pub pattern_start: CartesianPoint,
        pub hatch_line_angle: PlaneAngleMeasure,
    }
    #[derive(Debug, Clone, PartialEq, :: derive_new :: new, Holder)]
    # [holder (table = Tables)]
    # [holder (field = fill_area_style_tile_symbol_with_style)]
    #[holder(generate_deserialize)]
    pub struct FillAreaStyleTileSymbolWithStyle {
        #[holder(use_place_holder)]
        pub symbol: AnnotationSymbolOccurrenceAny,
    }
    #[derive(Debug, Clone, PartialEq, :: derive_new :: new, Holder)]
    # [holder (table = Tables)]
    # [holder (field = fill_area_style_tiles)]
    #[holder(generate_deserialize)]
    pub struct FillAreaStyleTiles {
        #[holder(use_place_holder)]
        pub tiling_pattern: TwoDirectionRepeatFactor,
        #[holder(use_place_holder)]
        pub tiles: Vec<FillAreaStyleTileShapeSelect>,
        pub tiling_scale: PositiveRatioMeasure,
    }
    #[derive(Debug, Clone, PartialEq, :: derive_new :: new, Holder)]
    # [holder (table = Tables)]
    # [holder (field = geometric_curve_set)]
    #[holder(generate_deserialize)]
    pub struct GeometricCurveSet {}
    #[derive(Debug, Clone, PartialEq, :: derive_new :: new, Holder)]
    # [holder (table = Tables)]
    # [holder (field = geometric_representation_context)]
    #[holder(generate_deserialize)]
    pub struct GeometricRepresentationContext {
        pub coordinate_space_dimension: DimensionCount,
    }
    #[derive(Debug, Clone, PartialEq, :: derive_new :: new, Holder)]
    # [holder (table = Tables)]
    # [holder (field = geometric_representation_item)]
    #[holder(generate_deserialize)]
    pub struct GeometricRepresentationItem {}
    #[derive(Debug, Clone, PartialEq, Holder)]
    # [holder (table = Tables)]
    #[holder(generate_deserialize)]
    pub enum GeometricRepresentationItemAny {
        #[holder(use_place_holder)]
        # [holder (field = annotation_fill_area)]
        AnnotationFillArea(Box<AnnotationFillArea>),
        #[holder(use_place_holder)]
        # [holder (field = camera_model)]
        CameraModel(Box<CameraModel>),
        #[holder(use_place_holder)]
        # [holder (field = composite_text)]
        CompositeText(Box<CompositeText>),
        #[holder(use_place_holder)]
        # [holder (field = curve)]
        Curve(Box<Curve>),
        #[holder(use_place_holder)]
        # [holder (field = defined_symbol)]
        DefinedSymbol(Box<DefinedSymbol>),
        #[holder(use_place_holder)]
        # [holder (field = direction)]
        Direction(Box<Direction>),
        #[holder(use_place_holder)]
        # [holder (field = draughting_callout)]
        DraughtingCallout(Box<DraughtingCallout>),
        #[holder(use_place_holder)]
        # [holder (field = externally_defined_hatch_style)]
        ExternallyDefinedHatchStyle(Box<ExternallyDefinedHatchStyle>),
        #[holder(use_place_holder)]
        # [holder (field = externally_defined_tile_style)]
        ExternallyDefinedTileStyle(Box<ExternallyDefinedTileStyle>),
        #[holder(use_place_holder)]
        # [holder (field = fill_area_style_hatching)]
        FillAreaStyleHatching(Box<FillAreaStyleHatching>),
        #[holder(use_place_holder)]
        # [holder (field = fill_area_style_tile_symbol_with_style)]
        FillAreaStyleTileSymbolWithStyle(Box<FillAreaStyleTileSymbolWithStyle>),
        #[holder(use_place_holder)]
        # [holder (field = fill_area_style_tiles)]
        FillAreaStyleTiles(Box<FillAreaStyleTiles>),
        #[holder(use_place_holder)]
        # [holder (field = geometric_set)]
        GeometricSet(Box<GeometricSet>),
        #[holder(use_place_holder)]
        # [holder (field = one_direction_repeat_factor)]
        OneDirectionRepeatFactor(Box<OneDirectionRepeatFactor>),
        #[holder(use_place_holder)]
        # [holder (field = placement)]
        Placement(Box<Placement>),
        #[holder(use_place_holder)]
        # [holder (field = planar_extent)]
        PlanarExtent(Box<PlanarExtent>),
        #[holder(use_place_holder)]
        # [holder (field = point)]
        Point(Box<Point>),
        #[holder(use_place_holder)]
        # [holder (field = symbol_target)]
        SymbolTarget(Box<SymbolTarget>),
        #[holder(use_place_holder)]
        # [holder (field = text_literal)]
        TextLiteral(Box<TextLiteral>),
        #[holder(use_place_holder)]
        # [holder (field = vector)]
        Vector(Box<Vector>),
    }
    #[derive(Debug, Clone, PartialEq, :: derive_new :: new, Holder)]
    # [holder (table = Tables)]
    # [holder (field = geometric_set)]
    #[holder(generate_deserialize)]
    pub struct GeometricSet {
        #[holder(use_place_holder)]
        pub elements: Vec<GeometricSetSelect>,
    }
    #[derive(Debug, Clone, PartialEq, Holder)]
    # [holder (table = Tables)]
    #[holder(generate_deserialize)]
    pub enum GeometricSetAny {
        #[holder(use_place_holder)]
        # [holder (field = geometric_curve_set)]
        GeometricCurveSet(Box<GeometricCurveSet>),
    }
    #[derive(Debug, Clone, PartialEq, :: derive_new :: new, Holder)]
    # [holder (table = Tables)]
    # [holder (field = geometrical_tolerance_callout)]
    #[holder(generate_deserialize)]
    pub struct GeometricalToleranceCallout {}
    #[derive(Debug, Clone, PartialEq, :: derive_new :: new, Holder)]
    # [holder (table = Tables)]
    # [holder (field = geometrically_bounded_2d_wireframe_representation)]
    #[holder(generate_deserialize)]
    pub struct GeometricallyBounded2DWireframeRepresentation {}
    #[derive(Debug, Clone, PartialEq, :: derive_new :: new, Holder)]
    # [holder (table = Tables)]
    # [holder (field = global_unit_assigned_context)]
    #[holder(generate_deserialize)]
    pub struct GlobalUnitAssignedContext {
        #[holder(use_place_holder)]
        pub units: Vec<Unit>,
    }
    #[derive(Debug, Clone, PartialEq, :: derive_new :: new, Holder)]
    # [holder (table = Tables)]
    # [holder (field = group)]
    #[holder(generate_deserialize)]
    pub struct Group {
        pub name: Label,
        pub description: Text,
    }
    #[derive(Debug, Clone, PartialEq, :: derive_new :: new, Holder)]
    # [holder (table = Tables)]
    # [holder (field = group_assignment)]
    #[holder(generate_deserialize)]
    pub struct GroupAssignment {
        #[holder(use_place_holder)]
        pub assigned_group: Group,
    }
    #[derive(Debug, Clone, PartialEq, Holder)]
    # [holder (table = Tables)]
    #[holder(generate_deserialize)]
    pub enum GroupAssignmentAny {
        #[holder(use_place_holder)]
        # [holder (field = draughting_group_assignment)]
        DraughtingGroupAssignment(Box<DraughtingGroupAssignment>),
    }
    #[derive(Debug, Clone, PartialEq, :: derive_new :: new, Holder)]
    # [holder (table = Tables)]
    # [holder (field = group_relationship)]
    #[holder(generate_deserialize)]
    pub struct GroupRelationship {
        pub name: Label,
        pub description: Text,
        #[holder(use_place_holder)]
        pub relating_group: Group,
        #[holder(use_place_holder)]
        pub related_group: Group,
    }
    #[derive(Debug, Clone, PartialEq, :: derive_new :: new, Holder)]
    # [holder (table = Tables)]
    # [holder (field = hyperbola)]
    #[holder(generate_deserialize)]
    pub struct Hyperbola {
        pub semi_axis: PositiveLengthMeasure,
        pub semi_imag_axis: PositiveLengthMeasure,
    }
    #[derive(Debug, Clone, PartialEq, :: derive_new :: new, Holder)]
    # [holder (table = Tables)]
    # [holder (field = invisibility)]
    #[holder(generate_deserialize)]
    pub struct Invisibility {
        #[holder(use_place_holder)]
        pub invisible_items: Vec<InvisibleItem>,
    }
    #[derive(Debug, Clone, PartialEq, Holder)]
    # [holder (table = Tables)]
    #[holder(generate_deserialize)]
    pub enum InvisibilityAny {
        #[holder(use_place_holder)]
        # [holder (field = context_dependent_invisibility)]
        ContextDependentInvisibility(Box<ContextDependentInvisibility>),
    }
    #[derive(Debug, Clone, PartialEq, :: derive_new :: new, Holder)]
    # [holder (table = Tables)]
    # [holder (field = leader_curve)]
    #[holder(generate_deserialize)]
    pub struct LeaderCurve {}
    #[derive(Debug, Clone, PartialEq, :: derive_new :: new, Holder)]
    # [holder (table = Tables)]
    # [holder (field = leader_directed_callout)]
    #[holder(generate_deserialize)]
    pub struct LeaderDirectedCallout {}
    #[derive(Debug, Clone, PartialEq, Holder)]
    # [holder (table = Tables)]
    #[holder(generate_deserialize)]
    pub enum LeaderDirectedCalloutAny {
        #[holder(use_place_holder)]
        # [holder (field = leader_directed_dimension)]
        LeaderDirectedDimension(Box<LeaderDirectedDimension>),
    }
    #[derive(Debug, Clone, PartialEq, :: derive_new :: new, Holder)]
    # [holder (table = Tables)]
    # [holder (field = leader_directed_dimension)]
    #[holder(generate_deserialize)]
    pub struct LeaderDirectedDimension {}
    #[derive(Debug, Clone, PartialEq, :: derive_new :: new, Holder)]
    # [holder (table = Tables)]
    # [holder (field = leader_terminator)]
    #[holder(generate_deserialize)]
    pub struct LeaderTerminator {}
    #[derive(Debug, Clone, PartialEq, :: derive_new :: new, Holder)]
    # [holder (table = Tables)]
    # [holder (field = length_measure_with_unit)]
    #[holder(generate_deserialize)]
    pub struct LengthMeasureWithUnit {}
    #[derive(Debug, Clone, PartialEq, :: derive_new :: new, Holder)]
    # [holder (table = Tables)]
    # [holder (field = length_unit)]
    #[holder(generate_deserialize)]
    pub struct LengthUnit {}
    #[derive(Debug, Clone, PartialEq, :: derive_new :: new, Holder)]
    # [holder (table = Tables)]
    # [holder (field = line)]
    #[holder(generate_deserialize)]
    pub struct Line {
        #[holder(use_place_holder)]
        pub pnt: CartesianPoint,
        #[holder(use_place_holder)]
        pub dir: Vector,
    }
    #[derive(Debug, Clone, PartialEq, :: derive_new :: new, Holder)]
    # [holder (table = Tables)]
    # [holder (field = linear_dimension)]
    #[holder(generate_deserialize)]
    pub struct LinearDimension {}
    #[derive(Debug, Clone, PartialEq, :: derive_new :: new, Holder)]
    # [holder (table = Tables)]
    # [holder (field = mapped_item)]
    #[holder(generate_deserialize)]
    pub struct MappedItem {
        #[holder(use_place_holder)]
        pub mapping_source: RepresentationMapAny,
        #[holder(use_place_holder)]
        pub mapping_target: RepresentationItemAny,
    }
    #[derive(Debug, Clone, PartialEq, Holder)]
    # [holder (table = Tables)]
    #[holder(generate_deserialize)]
    pub enum MappedItemAny {
        #[holder(use_place_holder)]
        # [holder (field = annotation_symbol)]
        AnnotationSymbol(Box<AnnotationSymbol>),
        #[holder(use_place_holder)]
        # [holder (field = annotation_text)]
        AnnotationText(Box<AnnotationText>),
        #[holder(use_place_holder)]
        # [holder (field = camera_image)]
        CameraImage(Box<CameraImage>),
    }
    #[derive(Debug, Clone, PartialEq, :: derive_new :: new, Holder)]
    # [holder (table = Tables)]
    # [holder (field = measure_with_unit)]
    #[holder(generate_deserialize)]
    pub struct MeasureWithUnit {
        #[holder(use_place_holder)]
        pub value_component: MeasureValue,
        #[holder(use_place_holder)]
        pub unit_component: Unit,
    }
    #[derive(Debug, Clone, PartialEq, Holder)]
    # [holder (table = Tables)]
    #[holder(generate_deserialize)]
    pub enum MeasureWithUnitAny {
        #[holder(use_place_holder)]
        # [holder (field = length_measure_with_unit)]
        LengthMeasureWithUnit(Box<LengthMeasureWithUnit>),
        #[holder(use_place_holder)]
        # [holder (field = plane_angle_measure_with_unit)]
        PlaneAngleMeasureWithUnit(Box<PlaneAngleMeasureWithUnit>),
    }
    #[derive(Debug, Clone, PartialEq, :: derive_new :: new, Holder)]
    # [holder (table = Tables)]
    # [holder (field = named_unit)]
    #[holder(generate_deserialize)]
    pub struct NamedUnit {
        #[holder(use_place_holder)]
        pub dimensions: DimensionalExponents,
    }
    #[derive(Debug, Clone, PartialEq, Holder)]
    # [holder (table = Tables)]
    #[holder(generate_deserialize)]
    pub enum NamedUnitAny {
        #[holder(use_place_holder)]
        # [holder (field = conversion_based_unit)]
        ConversionBasedUnit(Box<ConversionBasedUnit>),
        #[holder(use_place_holder)]
        # [holder (field = length_unit)]
        LengthUnit(Box<LengthUnit>),
        #[holder(use_place_holder)]
        # [holder (field = plane_angle_unit)]
        PlaneAngleUnit(Box<PlaneAngleUnit>),
        #[holder(use_place_holder)]
        # [holder (field = si_unit)]
        SiUnit(Box<SiUnit>),
    }
    #[derive(Debug, Clone, PartialEq, :: derive_new :: new, Holder)]
    # [holder (table = Tables)]
    # [holder (field = offset_curve_2d)]
    #[holder(generate_deserialize)]
    pub struct OffsetCurve2D {
        #[holder(use_place_holder)]
        pub basis_curve: CurveAny,
        pub distance: LengthMeasure,
        pub self_intersect: Logical,
    }
    #[derive(Debug, Clone, PartialEq, :: derive_new :: new, Holder)]
    # [holder (table = Tables)]
    # [holder (field = one_direction_repeat_factor)]
    #[holder(generate_deserialize)]
    pub struct OneDirectionRepeatFactor {
        #[holder(use_place_holder)]
        pub repeat_factor: Vector,
    }
    #[derive(Debug, Clone, PartialEq, Holder)]
    # [holder (table = Tables)]
    #[holder(generate_deserialize)]
    pub enum OneDirectionRepeatFactorAny {
        #[holder(use_place_holder)]
        # [holder (field = two_direction_repeat_factor)]
        TwoDirectionRepeatFactor(Box<TwoDirectionRepeatFactor>),
    }
    #[derive(Debug, Clone, PartialEq, :: derive_new :: new, Holder)]
    # [holder (table = Tables)]
    # [holder (field = ordinate_dimension)]
    #[holder(generate_deserialize)]
    pub struct OrdinateDimension {}
    #[derive(Debug, Clone, PartialEq, :: derive_new :: new, Holder)]
    # [holder (table = Tables)]
    # [holder (field = organization)]
    #[holder(generate_deserialize)]
    pub struct Organization {
        pub id: Option<Identifier>,
        pub name: Label,
        pub description: Text,
    }
    #[derive(Debug, Clone, PartialEq, :: derive_new :: new, Holder)]
    # [holder (table = Tables)]
    # [holder (field = organization_assignment)]
    #[holder(generate_deserialize)]
    pub struct OrganizationAssignment {
        #[holder(use_place_holder)]
        pub assigned_organization: Organization,
        #[holder(use_place_holder)]
        pub role: OrganizationRole,
    }
    #[derive(Debug, Clone, PartialEq, Holder)]
    # [holder (table = Tables)]
    #[holder(generate_deserialize)]
    pub enum OrganizationAssignmentAny {
        #[holder(use_place_holder)]
        # [holder (field = draughting_organization_assignment)]
        DraughtingOrganizationAssignment(Box<DraughtingOrganizationAssignment>),
    }
    #[derive(Debug, Clone, PartialEq, :: derive_new :: new, Holder)]
    # [holder (table = Tables)]
    # [holder (field = organization_role)]
    #[holder(generate_deserialize)]
    pub struct OrganizationRole {
        pub name: Label,
    }
    #[derive(Debug, Clone, PartialEq, :: derive_new :: new, Holder)]
    # [holder (table = Tables)]
    # [holder (field = organizational_address)]
    #[holder(generate_deserialize)]
    pub struct OrganizationalAddress {
        #[holder(use_place_holder)]
        pub organizations: Vec<Organization>,
        pub description: Text,
    }
    #[derive(Debug, Clone, PartialEq, :: derive_new :: new, Holder)]
    # [holder (table = Tables)]
    # [holder (field = parabola)]
    #[holder(generate_deserialize)]
    pub struct Parabola {
        pub focal_dist: LengthMeasure,
    }
    #[derive(Debug, Clone, PartialEq, :: derive_new :: new, Holder)]
    # [holder (table = Tables)]
    # [holder (field = person)]
    #[holder(generate_deserialize)]
    pub struct Person {
        pub id: Identifier,
        pub last_name: Option<Label>,
        pub first_name: Option<Label>,
        pub middle_names: Option<Vec<Label>>,
        pub prefix_titles: Option<Vec<Label>>,
        pub suffix_titles: Option<Vec<Label>>,
    }
    #[derive(Debug, Clone, PartialEq, :: derive_new :: new, Holder)]
    # [holder (table = Tables)]
    # [holder (field = person_and_organization)]
    #[holder(generate_deserialize)]
    pub struct PersonAndOrganization {
        #[holder(use_place_holder)]
        pub the_person: Person,
        #[holder(use_place_holder)]
        pub the_organization: Organization,
    }
    #[derive(Debug, Clone, PartialEq, :: derive_new :: new, Holder)]
    # [holder (table = Tables)]
    # [holder (field = person_and_organization_assignment)]
    #[holder(generate_deserialize)]
    pub struct PersonAndOrganizationAssignment {
        #[holder(use_place_holder)]
        pub assigned_person_and_organization: PersonAndOrganization,
        #[holder(use_place_holder)]
        pub role: PersonAndOrganizationRole,
    }
    #[derive(Debug, Clone, PartialEq, Holder)]
    # [holder (table = Tables)]
    #[holder(generate_deserialize)]
    pub enum PersonAndOrganizationAssignmentAny {
        #[holder(use_place_holder)]
        # [holder (field = draughting_person_and_organization_assignment)]
        DraughtingPersonAndOrganizationAssignment(Box<DraughtingPersonAndOrganizationAssignment>),
    }
    #[derive(Debug, Clone, PartialEq, :: derive_new :: new, Holder)]
    # [holder (table = Tables)]
    # [holder (field = person_and_organization_role)]
    #[holder(generate_deserialize)]
    pub struct PersonAndOrganizationRole {
        pub name: Label,
    }
    #[derive(Debug, Clone, PartialEq, :: derive_new :: new, Holder)]
    # [holder (table = Tables)]
    # [holder (field = person_assignment)]
    #[holder(generate_deserialize)]
    pub struct PersonAssignment {
        #[holder(use_place_holder)]
        pub assigned_person: Person,
        #[holder(use_place_holder)]
        pub role: PersonRole,
    }
    #[derive(Debug, Clone, PartialEq, Holder)]
    # [holder (table = Tables)]
    #[holder(generate_deserialize)]
    pub enum PersonAssignmentAny {
        #[holder(use_place_holder)]
        # [holder (field = draughting_person_assignment)]
        DraughtingPersonAssignment(Box<DraughtingPersonAssignment>),
    }
    #[derive(Debug, Clone, PartialEq, :: derive_new :: new, Holder)]
    # [holder (table = Tables)]
    # [holder (field = person_role)]
    #[holder(generate_deserialize)]
    pub struct PersonRole {
        pub name: Label,
    }
    #[derive(Debug, Clone, PartialEq, :: derive_new :: new, Holder)]
    # [holder (table = Tables)]
    # [holder (field = personal_address)]
    #[holder(generate_deserialize)]
    pub struct PersonalAddress {
        #[holder(use_place_holder)]
        pub people: Vec<Person>,
        pub description: Text,
    }
    #[derive(Debug, Clone, PartialEq, :: derive_new :: new, Holder)]
    # [holder (table = Tables)]
    # [holder (field = placement)]
    #[holder(generate_deserialize)]
    pub struct Placement {
        #[holder(use_place_holder)]
        pub location: CartesianPoint,
    }
    #[derive(Debug, Clone, PartialEq, Holder)]
    # [holder (table = Tables)]
    #[holder(generate_deserialize)]
    pub enum PlacementAny {
        #[holder(use_place_holder)]
        # [holder (field = axis2_placement_2d)]
        Axis2Placement2D(Box<Axis2Placement2D>),
    }
    #[derive(Debug, Clone, PartialEq, :: derive_new :: new, Holder)]
    # [holder (table = Tables)]
    # [holder (field = planar_box)]
    #[holder(generate_deserialize)]
    pub struct PlanarBox {
        #[holder(use_place_holder)]
        pub placement: Axis2Placement,
    }
    #[derive(Debug, Clone, PartialEq, :: derive_new :: new, Holder)]
    # [holder (table = Tables)]
    # [holder (field = planar_extent)]
    #[holder(generate_deserialize)]
    pub struct PlanarExtent {
        pub size_in_x: LengthMeasure,
        pub size_in_y: LengthMeasure,
    }
    #[derive(Debug, Clone, PartialEq, Holder)]
    # [holder (table = Tables)]
    #[holder(generate_deserialize)]
    pub enum PlanarExtentAny {
        #[holder(use_place_holder)]
        # [holder (field = planar_box)]
        PlanarBox(Box<PlanarBox>),
    }
    #[derive(Debug, Clone, PartialEq, :: derive_new :: new, Holder)]
    # [holder (table = Tables)]
    # [holder (field = plane_angle_measure_with_unit)]
    #[holder(generate_deserialize)]
    pub struct PlaneAngleMeasureWithUnit {}
    #[derive(Debug, Clone, PartialEq, :: derive_new :: new, Holder)]
    # [holder (table = Tables)]
    # [holder (field = plane_angle_unit)]
    #[holder(generate_deserialize)]
    pub struct PlaneAngleUnit {}
    #[derive(Debug, Clone, PartialEq, :: derive_new :: new, Holder)]
    # [holder (table = Tables)]
    # [holder (field = point)]
    #[holder(generate_deserialize)]
    pub struct Point {}
    #[derive(Debug, Clone, PartialEq, Holder)]
    # [holder (table = Tables)]
    #[holder(generate_deserialize)]
    pub enum PointAny {
        #[holder(use_place_holder)]
        # [holder (field = cartesian_point)]
        CartesianPoint(Box<CartesianPoint>),
        #[holder(use_place_holder)]
        # [holder (field = point_on_curve)]
        PointOnCurve(Box<PointOnCurve>),
    }
    #[derive(Debug, Clone, PartialEq, :: derive_new :: new, Holder)]
    # [holder (table = Tables)]
    # [holder (field = point_on_curve)]
    #[holder(generate_deserialize)]
    pub struct PointOnCurve {
        #[holder(use_place_holder)]
        pub basis_curve: CurveAny,
        pub point_parameter: ParameterValue,
    }
    #[derive(Debug, Clone, PartialEq, :: derive_new :: new, Holder)]
    # [holder (table = Tables)]
    # [holder (field = polyline)]
    #[holder(generate_deserialize)]
    pub struct Polyline {
        #[holder(use_place_holder)]
        pub points: Vec<CartesianPoint>,
    }
    #[derive(Debug, Clone, PartialEq, :: derive_new :: new, Holder)]
    # [holder (table = Tables)]
    # [holder (field = pre_defined_colour)]
    #[holder(generate_deserialize)]
    pub struct PreDefinedColour {}
    #[derive(Debug, Clone, PartialEq, Holder)]
    # [holder (table = Tables)]
    #[holder(generate_deserialize)]
    pub enum PreDefinedColourAny {
        #[holder(use_place_holder)]
        # [holder (field = draughting_pre_defined_colour)]
        DraughtingPreDefinedColour(Box<DraughtingPreDefinedColour>),
    }
    #[derive(Debug, Clone, PartialEq, :: derive_new :: new, Holder)]
    # [holder (table = Tables)]
    # [holder (field = pre_defined_curve_font)]
    #[holder(generate_deserialize)]
    pub struct PreDefinedCurveFont {}
    #[derive(Debug, Clone, PartialEq, Holder)]
    # [holder (table = Tables)]
    #[holder(generate_deserialize)]
    pub enum PreDefinedCurveFontAny {
        #[holder(use_place_holder)]
        # [holder (field = draughting_pre_defined_curve_font)]
        DraughtingPreDefinedCurveFont(Box<DraughtingPreDefinedCurveFont>),
    }
    #[derive(Debug, Clone, PartialEq, :: derive_new :: new, Holder)]
    # [holder (table = Tables)]
    # [holder (field = pre_defined_dimension_symbol)]
    #[holder(generate_deserialize)]
    pub struct PreDefinedDimensionSymbol {}
    #[derive(Debug, Clone, PartialEq, :: derive_new :: new, Holder)]
    # [holder (table = Tables)]
    # [holder (field = pre_defined_geometrical_tolerance_symbol)]
    #[holder(generate_deserialize)]
    pub struct PreDefinedGeometricalToleranceSymbol {}
    #[derive(Debug, Clone, PartialEq, :: derive_new :: new, Holder)]
    # [holder (table = Tables)]
    # [holder (field = pre_defined_item)]
    #[holder(generate_deserialize)]
    pub struct PreDefinedItem {
        pub name: Label,
    }
    #[derive(Debug, Clone, PartialEq, Holder)]
    # [holder (table = Tables)]
    #[holder(generate_deserialize)]
    pub enum PreDefinedItemAny {
        #[holder(use_place_holder)]
        # [holder (field = pre_defined_colour)]
        PreDefinedColour(Box<PreDefinedColour>),
        #[holder(use_place_holder)]
        # [holder (field = pre_defined_curve_font)]
        PreDefinedCurveFont(Box<PreDefinedCurveFont>),
        #[holder(use_place_holder)]
        # [holder (field = pre_defined_symbol)]
        PreDefinedSymbol(Box<PreDefinedSymbol>),
        #[holder(use_place_holder)]
        # [holder (field = pre_defined_text_font)]
        PreDefinedTextFont(Box<PreDefinedTextFont>),
    }
    #[derive(Debug, Clone, PartialEq, :: derive_new :: new, Holder)]
    # [holder (table = Tables)]
    # [holder (field = pre_defined_point_marker_symbol)]
    #[holder(generate_deserialize)]
    pub struct PreDefinedPointMarkerSymbol {}
    #[derive(Debug, Clone, PartialEq, :: derive_new :: new, Holder)]
    # [holder (table = Tables)]
    # [holder (field = pre_defined_symbol)]
    #[holder(generate_deserialize)]
    pub struct PreDefinedSymbol {}
    #[derive(Debug, Clone, PartialEq, Holder)]
    # [holder (table = Tables)]
    #[holder(generate_deserialize)]
    pub enum PreDefinedSymbolAny {
        #[holder(use_place_holder)]
        # [holder (field = pre_defined_dimension_symbol)]
        PreDefinedDimensionSymbol(Box<PreDefinedDimensionSymbol>),
        #[holder(use_place_holder)]
        # [holder (field = pre_defined_geometrical_tolerance_symbol)]
        PreDefinedGeometricalToleranceSymbol(Box<PreDefinedGeometricalToleranceSymbol>),
        #[holder(use_place_holder)]
        # [holder (field = pre_defined_point_marker_symbol)]
        PreDefinedPointMarkerSymbol(Box<PreDefinedPointMarkerSymbol>),
        #[holder(use_place_holder)]
        # [holder (field = pre_defined_terminator_symbol)]
        PreDefinedTerminatorSymbol(Box<PreDefinedTerminatorSymbol>),
    }
    #[derive(Debug, Clone, PartialEq, :: derive_new :: new, Holder)]
    # [holder (table = Tables)]
    # [holder (field = pre_defined_terminator_symbol)]
    #[holder(generate_deserialize)]
    pub struct PreDefinedTerminatorSymbol {}
    #[derive(Debug, Clone, PartialEq, :: derive_new :: new, Holder)]
    # [holder (table = Tables)]
    # [holder (field = pre_defined_text_font)]
    #[holder(generate_deserialize)]
    pub struct PreDefinedTextFont {}
    #[derive(Debug, Clone, PartialEq, Holder)]
    # [holder (table = Tables)]
    #[holder(generate_deserialize)]
    pub enum PreDefinedTextFontAny {
        #[holder(use_place_holder)]
        # [holder (field = draughting_pre_defined_text_font)]
        DraughtingPreDefinedTextFont(Box<DraughtingPreDefinedTextFont>),
    }
    #[derive(Debug, Clone, PartialEq, :: derive_new :: new, Holder)]
    # [holder (table = Tables)]
    # [holder (field = presentation_area)]
    #[holder(generate_deserialize)]
    pub struct PresentationArea {}
    #[derive(Debug, Clone, PartialEq, Holder)]
    # [holder (table = Tables)]
    #[holder(generate_deserialize)]
    pub enum PresentationAreaAny {
        #[holder(use_place_holder)]
        # [holder (field = drawing_sheet_revision)]
        DrawingSheetRevision(Box<DrawingSheetRevision>),
    }
    #[derive(Debug, Clone, PartialEq, :: derive_new :: new, Holder)]
    # [holder (table = Tables)]
    # [holder (field = presentation_layer_assignment)]
    #[holder(generate_deserialize)]
    pub struct PresentationLayerAssignment {
        pub name: Label,
        pub description: Text,
        #[holder(use_place_holder)]
        pub assigned_items: Vec<LayeredItem>,
    }
    #[derive(Debug, Clone, PartialEq, :: derive_new :: new, Holder)]
    # [holder (table = Tables)]
    # [holder (field = presentation_layer_usage)]
    #[holder(generate_deserialize)]
    pub struct PresentationLayerUsage {
        #[holder(use_place_holder)]
        pub assignment: PresentationLayerAssignment,
        #[holder(use_place_holder)]
        pub presentation: PresentationRepresentationAny,
    }
    #[derive(Debug, Clone, PartialEq, :: derive_new :: new, Holder)]
    # [holder (table = Tables)]
    # [holder (field = presentation_representation)]
    #[holder(generate_deserialize)]
    pub struct PresentationRepresentation {}
    #[derive(Debug, Clone, PartialEq, Holder)]
    # [holder (table = Tables)]
    #[holder(generate_deserialize)]
    pub enum PresentationRepresentationAny {
        #[holder(use_place_holder)]
        # [holder (field = presentation_area)]
        PresentationArea(Box<PresentationArea>),
        #[holder(use_place_holder)]
        # [holder (field = presentation_view)]
        PresentationView(Box<PresentationView>),
    }
    #[derive(Debug, Clone, PartialEq, :: derive_new :: new, Holder)]
    # [holder (table = Tables)]
    # [holder (field = presentation_set)]
    #[holder(generate_deserialize)]
    pub struct PresentationSet {}
    #[derive(Debug, Clone, PartialEq, Holder)]
    # [holder (table = Tables)]
    #[holder(generate_deserialize)]
    pub enum PresentationSetAny {
        #[holder(use_place_holder)]
        # [holder (field = drawing_revision)]
        DrawingRevision(Box<DrawingRevision>),
    }
    #[derive(Debug, Clone, PartialEq, :: derive_new :: new, Holder)]
    # [holder (table = Tables)]
    # [holder (field = presentation_size)]
    #[holder(generate_deserialize)]
    pub struct PresentationSize {
        #[holder(use_place_holder)]
        pub unit: PresentationSizeAssignmentSelect,
        #[holder(use_place_holder)]
        pub size: PlanarBox,
    }
    #[derive(Debug, Clone, PartialEq, :: derive_new :: new, Holder)]
    # [holder (table = Tables)]
    # [holder (field = presentation_style_assignment)]
    #[holder(generate_deserialize)]
    pub struct PresentationStyleAssignment {
        #[holder(use_place_holder)]
        pub styles: Vec<PresentationStyleSelect>,
    }
    #[derive(Debug, Clone, PartialEq, Holder)]
    # [holder (table = Tables)]
    #[holder(generate_deserialize)]
    pub enum PresentationStyleAssignmentAny {
        #[holder(use_place_holder)]
        # [holder (field = presentation_style_by_context)]
        PresentationStyleByContext(Box<PresentationStyleByContext>),
    }
    #[derive(Debug, Clone, PartialEq, :: derive_new :: new, Holder)]
    # [holder (table = Tables)]
    # [holder (field = presentation_style_by_context)]
    #[holder(generate_deserialize)]
    pub struct PresentationStyleByContext {
        #[holder(use_place_holder)]
        pub style_context: StyleContextSelect,
    }
    #[derive(Debug, Clone, PartialEq, :: derive_new :: new, Holder)]
    # [holder (table = Tables)]
    # [holder (field = presentation_view)]
    #[holder(generate_deserialize)]
    pub struct PresentationView {}
    #[derive(Debug, Clone, PartialEq, :: derive_new :: new, Holder)]
    # [holder (table = Tables)]
    # [holder (field = presented_item)]
    #[holder(generate_deserialize)]
    pub struct PresentedItem {}
    #[derive(Debug, Clone, PartialEq, Holder)]
    # [holder (table = Tables)]
    #[holder(generate_deserialize)]
    pub enum PresentedItemAny {
        #[holder(use_place_holder)]
        # [holder (field = draughting_presented_item)]
        DraughtingPresentedItem(Box<DraughtingPresentedItem>),
    }
    #[derive(Debug, Clone, PartialEq, :: derive_new :: new, Holder)]
    # [holder (table = Tables)]
    # [holder (field = presented_item_representation)]
    #[holder(generate_deserialize)]
    pub struct PresentedItemRepresentation {
        #[holder(use_place_holder)]
        pub presentation: PresentationRepresentationSelect,
        #[holder(use_place_holder)]
        pub item: PresentedItemAny,
    }
    #[derive(Debug, Clone, PartialEq, :: derive_new :: new, Holder)]
    # [holder (table = Tables)]
    # [holder (field = product)]
    #[holder(generate_deserialize)]
    pub struct Product {
        pub id: Identifier,
        pub name: Label,
        pub description: Text,
        #[holder(use_place_holder)]
        pub frame_of_reference: Vec<ProductContext>,
    }
    #[derive(Debug, Clone, PartialEq, :: derive_new :: new, Holder)]
    # [holder (table = Tables)]
    # [holder (field = product_context)]
    #[holder(generate_deserialize)]
    pub struct ProductContext {
        pub discipline_type: Label,
    }
    #[derive(Debug, Clone, PartialEq, :: derive_new :: new, Holder)]
    # [holder (table = Tables)]
    # [holder (field = product_definition)]
    #[holder(generate_deserialize)]
    pub struct ProductDefinition {
        pub id: Identifier,
        pub description: Text,
        #[holder(use_place_holder)]
        pub formation: ProductDefinitionFormation,
        #[holder(use_place_holder)]
        pub frame_of_reference: ProductDefinitionContext,
    }
    #[derive(Debug, Clone, PartialEq, :: derive_new :: new, Holder)]
    # [holder (table = Tables)]
    # [holder (field = product_definition_context)]
    #[holder(generate_deserialize)]
    pub struct ProductDefinitionContext {
        pub life_cycle_stage: Label,
    }
    #[derive(Debug, Clone, PartialEq, :: derive_new :: new, Holder)]
    # [holder (table = Tables)]
    # [holder (field = product_definition_formation)]
    #[holder(generate_deserialize)]
    pub struct ProductDefinitionFormation {
        pub id: Identifier,
        pub description: Text,
        #[holder(use_place_holder)]
        pub of_product: Product,
    }
    #[derive(Debug, Clone, PartialEq, :: derive_new :: new, Holder)]
    # [holder (table = Tables)]
    # [holder (field = product_definition_shape)]
    #[holder(generate_deserialize)]
    pub struct ProductDefinitionShape {}
    #[derive(Debug, Clone, PartialEq, :: derive_new :: new, Holder)]
    # [holder (table = Tables)]
    # [holder (field = projection_curve)]
    #[holder(generate_deserialize)]
    pub struct ProjectionCurve {}
    #[derive(Debug, Clone, PartialEq, :: derive_new :: new, Holder)]
    # [holder (table = Tables)]
    # [holder (field = projection_directed_callout)]
    #[holder(generate_deserialize)]
    pub struct ProjectionDirectedCallout {}
    #[derive(Debug, Clone, PartialEq, Holder)]
    # [holder (table = Tables)]
    #[holder(generate_deserialize)]
    pub enum ProjectionDirectedCalloutAny {
        #[holder(use_place_holder)]
        # [holder (field = ordinate_dimension)]
        OrdinateDimension(Box<OrdinateDimension>),
    }
    #[derive(Debug, Clone, PartialEq, :: derive_new :: new, Holder)]
    # [holder (table = Tables)]
    # [holder (field = property_definition)]
    #[holder(generate_deserialize)]
    pub struct PropertyDefinition {
        pub name: Label,
        pub description: Text,
        #[holder(use_place_holder)]
        pub definition: CharacterizedDefinition,
    }
    #[derive(Debug, Clone, PartialEq, Holder)]
    # [holder (table = Tables)]
    #[holder(generate_deserialize)]
    pub enum PropertyDefinitionAny {
        #[holder(use_place_holder)]
        # [holder (field = product_definition_shape)]
        ProductDefinitionShape(Box<ProductDefinitionShape>),
    }
    #[derive(Debug, Clone, PartialEq, :: derive_new :: new, Holder)]
    # [holder (table = Tables)]
    # [holder (field = property_definition_representation)]
    #[holder(generate_deserialize)]
    pub struct PropertyDefinitionRepresentation {
        #[holder(use_place_holder)]
        pub definition: PropertyDefinitionAny,
        #[holder(use_place_holder)]
        pub used_representation: RepresentationAny,
    }
    #[derive(Debug, Clone, PartialEq, Holder)]
    # [holder (table = Tables)]
    #[holder(generate_deserialize)]
    pub enum PropertyDefinitionRepresentationAny {
        #[holder(use_place_holder)]
        # [holder (field = shape_definition_representation)]
        ShapeDefinitionRepresentation(Box<ShapeDefinitionRepresentation>),
    }
    #[derive(Debug, Clone, PartialEq, :: derive_new :: new, Holder)]
    # [holder (table = Tables)]
    # [holder (field = quasi_uniform_curve)]
    #[holder(generate_deserialize)]
    pub struct QuasiUniformCurve {}
    #[derive(Debug, Clone, PartialEq, :: derive_new :: new, Holder)]
    # [holder (table = Tables)]
    # [holder (field = radius_dimension)]
    #[holder(generate_deserialize)]
    pub struct RadiusDimension {}
    #[derive(Debug, Clone, PartialEq, :: derive_new :: new, Holder)]
    # [holder (table = Tables)]
    # [holder (field = rational_b_spline_curve)]
    #[holder(generate_deserialize)]
    pub struct RationalBSplineCurve {
        pub weights_data: Vec<f64>,
    }
    #[derive(Debug, Clone, PartialEq, :: derive_new :: new, Holder)]
    # [holder (table = Tables)]
    # [holder (field = representation)]
    #[holder(generate_deserialize)]
    pub struct Representation {
        pub name: Label,
        #[holder(use_place_holder)]
        pub items: Vec<RepresentationItemAny>,
        #[holder(use_place_holder)]
        pub context_of_items: RepresentationContextAny,
    }
    #[derive(Debug, Clone, PartialEq, Holder)]
    # [holder (table = Tables)]
    #[holder(generate_deserialize)]
    pub enum RepresentationAny {
        #[holder(use_place_holder)]
        # [holder (field = draughting_model)]
        DraughtingModel(Box<DraughtingModel>),
        #[holder(use_place_holder)]
        # [holder (field = presentation_representation)]
        PresentationRepresentation(Box<PresentationRepresentation>),
        #[holder(use_place_holder)]
        # [holder (field = shape_representation)]
        ShapeRepresentation(Box<ShapeRepresentation>),
        #[holder(use_place_holder)]
        # [holder (field = symbol_representation)]
        SymbolRepresentation(Box<SymbolRepresentation>),
    }
    #[derive(Debug, Clone, PartialEq, :: derive_new :: new, Holder)]
    # [holder (table = Tables)]
    # [holder (field = representation_context)]
    #[holder(generate_deserialize)]
    pub struct RepresentationContext {
        pub context_identifier: Identifier,
        pub context_type: Text,
    }
    #[derive(Debug, Clone, PartialEq, Holder)]
    # [holder (table = Tables)]
    #[holder(generate_deserialize)]
    pub enum RepresentationContextAny {
        #[holder(use_place_holder)]
        # [holder (field = geometric_representation_context)]
        GeometricRepresentationContext(Box<GeometricRepresentationContext>),
        #[holder(use_place_holder)]
        # [holder (field = global_unit_assigned_context)]
        GlobalUnitAssignedContext(Box<GlobalUnitAssignedContext>),
    }
    #[derive(Debug, Clone, PartialEq, :: derive_new :: new, Holder)]
    # [holder (table = Tables)]
    # [holder (field = representation_item)]
    #[holder(generate_deserialize)]
    pub struct RepresentationItem {
        pub name: Label,
    }
    #[derive(Debug, Clone, PartialEq, Holder)]
    # [holder (table = Tables)]
    #[holder(generate_deserialize)]
    pub enum RepresentationItemAny {
        #[holder(use_place_holder)]
        # [holder (field = geometric_representation_item)]
        GeometricRepresentationItem(Box<GeometricRepresentationItem>),
        #[holder(use_place_holder)]
        # [holder (field = mapped_item)]
        MappedItem(Box<MappedItem>),
        #[holder(use_place_holder)]
        # [holder (field = styled_item)]
        StyledItem(Box<StyledItem>),
    }
    #[derive(Debug, Clone, PartialEq, :: derive_new :: new, Holder)]
    # [holder (table = Tables)]
    # [holder (field = representation_map)]
    #[holder(generate_deserialize)]
    pub struct RepresentationMap {
        #[holder(use_place_holder)]
        pub mapping_origin: RepresentationItemAny,
        #[holder(use_place_holder)]
        pub mapped_representation: RepresentationAny,
    }
    #[derive(Debug, Clone, PartialEq, Holder)]
    # [holder (table = Tables)]
    #[holder(generate_deserialize)]
    pub enum RepresentationMapAny {
        #[holder(use_place_holder)]
        # [holder (field = camera_usage)]
        CameraUsage(Box<CameraUsage>),
        #[holder(use_place_holder)]
        # [holder (field = symbol_representation_map)]
        SymbolRepresentationMap(Box<SymbolRepresentationMap>),
    }
    #[derive(Debug, Clone, PartialEq, :: derive_new :: new, Holder)]
    # [holder (table = Tables)]
    # [holder (field = security_classification)]
    #[holder(generate_deserialize)]
    pub struct SecurityClassification {
        pub name: Label,
        pub purpose: Text,
        #[holder(use_place_holder)]
        pub security_level: SecurityClassificationLevel,
    }
    #[derive(Debug, Clone, PartialEq, :: derive_new :: new, Holder)]
    # [holder (table = Tables)]
    # [holder (field = security_classification_assignment)]
    #[holder(generate_deserialize)]
    pub struct SecurityClassificationAssignment {
        #[holder(use_place_holder)]
        pub assigned_security_classification: SecurityClassification,
    }
    #[derive(Debug, Clone, PartialEq, Holder)]
    # [holder (table = Tables)]
    #[holder(generate_deserialize)]
    pub enum SecurityClassificationAssignmentAny {
        #[holder(use_place_holder)]
        # [holder (field = draughting_security_classification_assignment)]
        DraughtingSecurityClassificationAssignment(Box<DraughtingSecurityClassificationAssignment>),
    }
    #[derive(Debug, Clone, PartialEq, :: derive_new :: new, Holder)]
    # [holder (table = Tables)]
    # [holder (field = security_classification_level)]
    #[holder(generate_deserialize)]
    pub struct SecurityClassificationLevel {
        pub name: Label,
    }
    #[derive(Debug, Clone, PartialEq, :: derive_new :: new, Holder)]
    # [holder (table = Tables)]
    # [holder (field = shape_definition_representation)]
    #[holder(generate_deserialize)]
    pub struct ShapeDefinitionRepresentation {}
    #[derive(Debug, Clone, PartialEq, :: derive_new :: new, Holder)]
    # [holder (table = Tables)]
    # [holder (field = shape_representation)]
    #[holder(generate_deserialize)]
    pub struct ShapeRepresentation {}
    #[derive(Debug, Clone, PartialEq, Holder)]
    # [holder (table = Tables)]
    #[holder(generate_deserialize)]
    pub enum ShapeRepresentationAny {
        #[holder(use_place_holder)]
        # [holder (field = geometrically_bounded_2d_wireframe_representation)]
        GeometricallyBounded2DWireframeRepresentation(
            Box<GeometricallyBounded2DWireframeRepresentation>,
        ),
    }
    #[derive(Debug, Clone, PartialEq, :: derive_new :: new, Holder)]
    # [holder (table = Tables)]
    # [holder (field = si_unit)]
    #[holder(generate_deserialize)]
    pub struct SiUnit {
        pub prefix: Option<SiPrefix>,
        pub name: SiUnitName,
    }
    #[derive(Debug, Clone, PartialEq, :: derive_new :: new, Holder)]
    # [holder (table = Tables)]
    # [holder (field = structured_dimension_callout)]
    #[holder(generate_deserialize)]
    pub struct StructuredDimensionCallout {}
    #[derive(Debug, Clone, PartialEq, :: derive_new :: new, Holder)]
    # [holder (table = Tables)]
    # [holder (field = styled_item)]
    #[holder(generate_deserialize)]
    pub struct StyledItem {
        #[holder(use_place_holder)]
        pub styles: Vec<PresentationStyleAssignmentAny>,
        #[holder(use_place_holder)]
        pub item: RepresentationItemAny,
    }
    #[derive(Debug, Clone, PartialEq, Holder)]
    # [holder (table = Tables)]
    #[holder(generate_deserialize)]
    pub enum StyledItemAny {
        #[holder(use_place_holder)]
        # [holder (field = annotation_occurrence)]
        AnnotationOccurrence(Box<AnnotationOccurrence>),
    }
    #[derive(Debug, Clone, PartialEq, :: derive_new :: new, Holder)]
    # [holder (table = Tables)]
    # [holder (field = symbol_colour)]
    #[holder(generate_deserialize)]
    pub struct SymbolColour {
        #[holder(use_place_holder)]
        pub colour_of_symbol: ColourAny,
    }
    #[derive(Debug, Clone, PartialEq, :: derive_new :: new, Holder)]
    # [holder (table = Tables)]
    # [holder (field = symbol_representation)]
    #[holder(generate_deserialize)]
    pub struct SymbolRepresentation {}
    #[derive(Debug, Clone, PartialEq, Holder)]
    # [holder (table = Tables)]
    #[holder(generate_deserialize)]
    pub enum SymbolRepresentationAny {
        #[holder(use_place_holder)]
        # [holder (field = draughting_subfigure_representation)]
        DraughtingSubfigureRepresentation(Box<DraughtingSubfigureRepresentation>),
        #[holder(use_place_holder)]
        # [holder (field = draughting_symbol_representation)]
        DraughtingSymbolRepresentation(Box<DraughtingSymbolRepresentation>),
    }
    #[derive(Debug, Clone, PartialEq, :: derive_new :: new, Holder)]
    # [holder (table = Tables)]
    # [holder (field = symbol_representation_map)]
    #[holder(generate_deserialize)]
    pub struct SymbolRepresentationMap {}
    #[derive(Debug, Clone, PartialEq, :: derive_new :: new, Holder)]
    # [holder (table = Tables)]
    # [holder (field = symbol_style)]
    #[holder(generate_deserialize)]
    pub struct SymbolStyle {
        pub name: Label,
        #[holder(use_place_holder)]
        pub style_of_symbol: SymbolStyleSelect,
    }
    #[derive(Debug, Clone, PartialEq, :: derive_new :: new, Holder)]
    # [holder (table = Tables)]
    # [holder (field = symbol_target)]
    #[holder(generate_deserialize)]
    pub struct SymbolTarget {
        #[holder(use_place_holder)]
        pub placement: Axis2Placement,
        pub x_scale: PositiveRatioMeasure,
        pub y_scale: PositiveRatioMeasure,
    }
    #[derive(Debug, Clone, PartialEq, :: derive_new :: new, Holder)]
    # [holder (table = Tables)]
    # [holder (field = terminator_symbol)]
    #[holder(generate_deserialize)]
    pub struct TerminatorSymbol {
        #[holder(use_place_holder)]
        pub annotated_curve: AnnotationCurveOccurrenceAny,
    }
    #[derive(Debug, Clone, PartialEq, Holder)]
    # [holder (table = Tables)]
    #[holder(generate_deserialize)]
    pub enum TerminatorSymbolAny {
        #[holder(use_place_holder)]
        # [holder (field = dimension_curve_terminator)]
        DimensionCurveTerminator(Box<DimensionCurveTerminator>),
        #[holder(use_place_holder)]
        # [holder (field = leader_terminator)]
        LeaderTerminator(Box<LeaderTerminator>),
    }
    #[derive(Debug, Clone, PartialEq, :: derive_new :: new, Holder)]
    # [holder (table = Tables)]
    # [holder (field = text_literal)]
    #[holder(generate_deserialize)]
    pub struct TextLiteral {
        pub literal: PresentableText,
        #[holder(use_place_holder)]
        pub placement: Axis2Placement,
        pub alignment: TextAlignment,
        pub path: TextPath,
        #[holder(use_place_holder)]
        pub font: FontSelect,
    }
    #[derive(Debug, Clone, PartialEq, Holder)]
    # [holder (table = Tables)]
    #[holder(generate_deserialize)]
    pub enum TextLiteralAny {
        #[holder(use_place_holder)]
        # [holder (field = text_literal_with_associated_curves)]
        TextLiteralWithAssociatedCurves(Box<TextLiteralWithAssociatedCurves>),
        #[holder(use_place_holder)]
        # [holder (field = text_literal_with_blanking_box)]
        TextLiteralWithBlankingBox(Box<TextLiteralWithBlankingBox>),
        #[holder(use_place_holder)]
        # [holder (field = text_literal_with_delineation)]
        TextLiteralWithDelineation(Box<TextLiteralWithDelineation>),
        #[holder(use_place_holder)]
        # [holder (field = text_literal_with_extent)]
        TextLiteralWithExtent(Box<TextLiteralWithExtent>),
    }
    #[derive(Debug, Clone, PartialEq, :: derive_new :: new, Holder)]
    # [holder (table = Tables)]
    # [holder (field = text_literal_with_associated_curves)]
    #[holder(generate_deserialize)]
    pub struct TextLiteralWithAssociatedCurves {
        #[holder(use_place_holder)]
        pub associated_curves: Vec<CurveAny>,
    }
    #[derive(Debug, Clone, PartialEq, :: derive_new :: new, Holder)]
    # [holder (table = Tables)]
    # [holder (field = text_literal_with_blanking_box)]
    #[holder(generate_deserialize)]
    pub struct TextLiteralWithBlankingBox {
        #[holder(use_place_holder)]
        pub blanking: PlanarBox,
    }
    #[derive(Debug, Clone, PartialEq, :: derive_new :: new, Holder)]
    # [holder (table = Tables)]
    # [holder (field = text_literal_with_delineation)]
    #[holder(generate_deserialize)]
    pub struct TextLiteralWithDelineation {
        pub delineation: TextDelineation,
    }
    #[derive(Debug, Clone, PartialEq, Holder)]
    # [holder (table = Tables)]
    #[holder(generate_deserialize)]
    pub enum TextLiteralWithDelineationAny {
        #[holder(use_place_holder)]
        # [holder (field = draughting_text_literal_with_delineation)]
        DraughtingTextLiteralWithDelineation(Box<DraughtingTextLiteralWithDelineation>),
    }
    #[derive(Debug, Clone, PartialEq, :: derive_new :: new, Holder)]
    # [holder (table = Tables)]
    # [holder (field = text_literal_with_extent)]
    #[holder(generate_deserialize)]
    pub struct TextLiteralWithExtent {
        #[holder(use_place_holder)]
        pub extent: PlanarExtentAny,
    }
    #[derive(Debug, Clone, PartialEq, :: derive_new :: new, Holder)]
    # [holder (table = Tables)]
    # [holder (field = text_style)]
    #[holder(generate_deserialize)]
    pub struct TextStyle {
        pub name: Label,
        #[holder(use_place_holder)]
        pub character_appearance: CharacterStyleSelect,
    }
    #[derive(Debug, Clone, PartialEq, Holder)]
    # [holder (table = Tables)]
    #[holder(generate_deserialize)]
    pub enum TextStyleAny {
        #[holder(use_place_holder)]
        # [holder (field = text_style_with_box_characteristics)]
        TextStyleWithBoxCharacteristics(Box<TextStyleWithBoxCharacteristics>),
        #[holder(use_place_holder)]
        # [holder (field = text_style_with_mirror)]
        TextStyleWithMirror(Box<TextStyleWithMirror>),
    }
    #[derive(Debug, Clone, PartialEq, :: derive_new :: new, Holder)]
    # [holder (table = Tables)]
    # [holder (field = text_style_for_defined_font)]
    #[holder(generate_deserialize)]
    pub struct TextStyleForDefinedFont {
        #[holder(use_place_holder)]
        pub text_colour: ColourAny,
    }
    #[derive(Debug, Clone, PartialEq, :: derive_new :: new, Holder)]
    # [holder (table = Tables)]
    # [holder (field = text_style_with_box_characteristics)]
    #[holder(generate_deserialize)]
    pub struct TextStyleWithBoxCharacteristics {
        #[holder(use_place_holder)]
        pub characteristics: Vec<BoxCharacteristicSelect>,
    }
    #[derive(Debug, Clone, PartialEq, :: derive_new :: new, Holder)]
    # [holder (table = Tables)]
    # [holder (field = text_style_with_mirror)]
    #[holder(generate_deserialize)]
    pub struct TextStyleWithMirror {
        #[holder(use_place_holder)]
        pub mirror_placement: Axis2Placement,
    }
    #[derive(Debug, Clone, PartialEq, :: derive_new :: new, Holder)]
    # [holder (table = Tables)]
    # [holder (field = trimmed_curve)]
    #[holder(generate_deserialize)]
    pub struct TrimmedCurve {
        #[holder(use_place_holder)]
        pub basis_curve: CurveAny,
        #[holder(use_place_holder)]
        pub trim_1: Vec<TrimmingSelect>,
        #[holder(use_place_holder)]
        pub trim_2: Vec<TrimmingSelect>,
        pub sense_agreement: bool,
        pub master_representation: TrimmingPreference,
    }
    #[derive(Debug, Clone, PartialEq, :: derive_new :: new, Holder)]
    # [holder (table = Tables)]
    # [holder (field = two_direction_repeat_factor)]
    #[holder(generate_deserialize)]
    pub struct TwoDirectionRepeatFactor {
        #[holder(use_place_holder)]
        pub second_repeat_factor: Vector,
    }
    #[derive(Debug, Clone, PartialEq, :: derive_new :: new, Holder)]
    # [holder (table = Tables)]
    # [holder (field = uniform_curve)]
    #[holder(generate_deserialize)]
    pub struct UniformCurve {}
    #[derive(Debug, Clone, PartialEq, :: derive_new :: new, Holder)]
    # [holder (table = Tables)]
    # [holder (field = vector)]
    #[holder(generate_deserialize)]
    pub struct Vector {
        #[holder(use_place_holder)]
        pub orientation: Direction,
        pub magnitude: LengthMeasure,
    }
}<|MERGE_RESOLUTION|>--- conflicted
+++ resolved
@@ -1,12 +1,7 @@
 #![allow(dead_code)]
 pub mod explicit_draughting {
-<<<<<<< HEAD
-    use crate::{error::Result, primitive::*, tables::*};
+    use crate::{as_holder, error::Result, primitive::*, tables::*, Holder, TableInit};
     use derive_more::*;
-    use ruststep_derive::{as_holder, TableInit};
-=======
-    use crate::{as_holder, error::Result, primitive::*, tables::*, Holder, TableInit};
->>>>>>> 5eef3349
     use std::collections::HashMap;
     #[derive(Debug, Clone, PartialEq, Default, TableInit)]
     pub struct Tables {
@@ -2036,7 +2031,6 @@
         BoxSlantAngle(BoxSlantAngle),
         BoxRotateAngle(BoxRotateAngle),
     }
-<<<<<<< HEAD
     #[derive(
         Clone,
         Debug,
@@ -2081,14 +2075,7 @@
         :: serde :: Deserialize,
     )]
     pub struct BoxWidth(pub PositiveRatioMeasure);
-    #[derive(Debug, Clone, PartialEq, :: ruststep_derive :: Holder)]
-=======
-    pub type BoxHeight = PositiveRatioMeasure;
-    pub type BoxRotateAngle = PlaneAngleMeasure;
-    pub type BoxSlantAngle = PlaneAngleMeasure;
-    pub type BoxWidth = PositiveRatioMeasure;
-    #[derive(Debug, Clone, PartialEq, Holder)]
->>>>>>> 5eef3349
+    #[derive(Debug, Clone, PartialEq, Holder)]
     # [holder (table = Tables)]
     #[holder(generate_deserialize)]
     pub enum CharacterSpacingSelect {
@@ -2183,7 +2170,6 @@
         #[holder(use_place_holder)]
         Date(DateAny),
     }
-<<<<<<< HEAD
     #[derive(
         Clone,
         Debug,
@@ -2195,11 +2181,7 @@
         :: serde :: Deserialize,
     )]
     pub struct DayInMonthNumber(pub i64);
-    #[derive(Debug, Clone, PartialEq, :: ruststep_derive :: Holder)]
-=======
-    pub type DayInMonthNumber = i64;
-    #[derive(Debug, Clone, PartialEq, Holder)]
->>>>>>> 5eef3349
+    #[derive(Debug, Clone, PartialEq, Holder)]
     # [holder (table = Tables)]
     #[holder(generate_deserialize)]
     pub enum DefinedSymbolSelect {
@@ -2337,7 +2319,6 @@
         #[holder(use_place_holder)]
         AnnotationFillArea(Box<AnnotationFillArea>),
     }
-<<<<<<< HEAD
     #[derive(
         Clone,
         Debug,
@@ -2349,11 +2330,7 @@
         :: serde :: Deserialize,
     )]
     pub struct Identifier(pub String);
-    #[derive(Debug, Clone, PartialEq, :: ruststep_derive :: Holder)]
-=======
-    pub type Identifier = String;
-    #[derive(Debug, Clone, PartialEq, Holder)]
->>>>>>> 5eef3349
+    #[derive(Debug, Clone, PartialEq, Holder)]
     # [holder (table = Tables)]
     #[holder(generate_deserialize)]
     pub enum InvisibilityContext {
@@ -2384,7 +2361,6 @@
         PiecewiseBezierKnots,
         Unspecified,
     }
-<<<<<<< HEAD
     #[derive(
         Clone,
         Debug,
@@ -2396,11 +2372,7 @@
         :: serde :: Deserialize,
     )]
     pub struct Label(pub String);
-    #[derive(Debug, Clone, PartialEq, :: ruststep_derive :: Holder)]
-=======
-    pub type Label = String;
-    #[derive(Debug, Clone, PartialEq, Holder)]
->>>>>>> 5eef3349
+    #[derive(Debug, Clone, PartialEq, Holder)]
     # [holder (table = Tables)]
     #[holder(generate_deserialize)]
     pub enum LayeredItem {
@@ -2409,7 +2381,6 @@
         #[holder(use_place_holder)]
         RepresentationItem(RepresentationItemAny),
     }
-<<<<<<< HEAD
     #[derive(
         Clone,
         Debug,
@@ -2421,11 +2392,7 @@
         :: serde :: Deserialize,
     )]
     pub struct LengthMeasure(pub f64);
-    #[derive(Debug, Clone, PartialEq, :: ruststep_derive :: Holder)]
-=======
-    pub type LengthMeasure = f64;
-    #[derive(Debug, Clone, PartialEq, Holder)]
->>>>>>> 5eef3349
+    #[derive(Debug, Clone, PartialEq, Holder)]
     # [holder (table = Tables)]
     #[holder(generate_deserialize)]
     pub enum MeasureValue {
@@ -2451,7 +2418,6 @@
     pub enum NullStyle {
         Null,
     }
-<<<<<<< HEAD
     #[derive(
         Clone,
         Debug,
@@ -2463,11 +2429,7 @@
         :: serde :: Deserialize,
     )]
     pub struct ParameterValue(pub f64);
-    #[derive(Debug, Clone, PartialEq, :: ruststep_derive :: Holder)]
-=======
-    pub type ParameterValue = f64;
-    #[derive(Debug, Clone, PartialEq, Holder)]
->>>>>>> 5eef3349
+    #[derive(Debug, Clone, PartialEq, Holder)]
     # [holder (table = Tables)]
     #[holder(generate_deserialize)]
     pub enum PersonOrganizationSelect {
@@ -2481,7 +2443,6 @@
         #[holder(use_place_holder)]
         PersonAndOrganization(Box<PersonAndOrganization>),
     }
-<<<<<<< HEAD
     #[derive(
         Clone,
         Debug,
@@ -2526,14 +2487,7 @@
         :: serde :: Deserialize,
     )]
     pub struct PresentableText(pub String);
-    #[derive(Debug, Clone, PartialEq, :: ruststep_derive :: Holder)]
-=======
-    pub type PlaneAngleMeasure = f64;
-    pub type PositiveLengthMeasure = LengthMeasure;
-    pub type PositiveRatioMeasure = RatioMeasure;
-    pub type PresentableText = String;
-    #[derive(Debug, Clone, PartialEq, Holder)]
->>>>>>> 5eef3349
+    #[derive(Debug, Clone, PartialEq, Holder)]
     # [holder (table = Tables)]
     #[holder(generate_deserialize)]
     pub enum PresentationRepresentationSelect {
@@ -2571,7 +2525,6 @@
         TextStyle(TextStyleAny),
         NullStyle(NullStyle),
     }
-<<<<<<< HEAD
     #[derive(
         Clone,
         Debug,
@@ -2583,11 +2536,7 @@
         :: serde :: Deserialize,
     )]
     pub struct RatioMeasure(pub f64);
-    #[derive(Debug, Clone, PartialEq, :: ruststep_derive :: Holder)]
-=======
-    pub type RatioMeasure = f64;
-    #[derive(Debug, Clone, PartialEq, Holder)]
->>>>>>> 5eef3349
+    #[derive(Debug, Clone, PartialEq, Holder)]
     # [holder (table = Tables)]
     #[holder(generate_deserialize)]
     pub enum ShapeDefinition {
@@ -2685,7 +2634,6 @@
         #[holder(use_place_holder)]
         SymbolColour(Box<SymbolColour>),
     }
-<<<<<<< HEAD
     #[derive(
         Clone,
         Debug,
@@ -2719,13 +2667,7 @@
         :: serde :: Deserialize,
     )]
     pub struct TextDelineation(pub Label);
-    #[derive(Debug, Clone, PartialEq, :: ruststep_derive :: Holder)]
-=======
-    pub type Text = String;
-    pub type TextAlignment = Label;
-    pub type TextDelineation = Label;
-    #[derive(Debug, Clone, PartialEq, Holder)]
->>>>>>> 5eef3349
+    #[derive(Debug, Clone, PartialEq, Holder)]
     # [holder (table = Tables)]
     #[holder(generate_deserialize)]
     pub enum TextOrCharacter {
@@ -2784,7 +2726,6 @@
         #[holder(use_place_holder)]
         Direction(Box<Direction>),
     }
-<<<<<<< HEAD
     #[derive(
         Clone,
         Debug,
@@ -2796,11 +2737,7 @@
         :: serde :: Deserialize,
     )]
     pub struct YearNumber(pub i64);
-    #[derive(Debug, Clone, PartialEq, :: derive_new :: new, :: ruststep_derive :: Holder)]
-=======
-    pub type YearNumber = i64;
-    #[derive(Debug, Clone, PartialEq, :: derive_new :: new, Holder)]
->>>>>>> 5eef3349
+    #[derive(Debug, Clone, PartialEq, :: derive_new :: new, Holder)]
     # [holder (table = Tables)]
     # [holder (field = address)]
     #[holder(generate_deserialize)]
