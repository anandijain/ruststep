<<<<<<< HEAD
use crate::{header::InvalidHeader, parser::TokenizeFailed};
=======
use crate::parser::TokenizeFailed;
use serde::de;
use std::fmt;
>>>>>>> f56c75eb

pub type Result<T> = std::result::Result<T, Error>;

#[derive(Debug, Clone, Hash)]
pub enum TypeKind {
    // Primitive types in the exchange structure spec
    Integer,
    Real,
    String,
    Enumeration,
    List,

    // Defined in a schema
    Entity(String),
}

#[derive(Debug, thiserror::Error)]
pub enum Error {
    #[error(transparent)]
    TokenizeFailed(#[from] TokenizeFailed),

<<<<<<< HEAD
    #[error(transparent)]
    InvalidHeader(#[from] InvalidHeader),

    #[error(
        "Number of parameters mismatch: entity={entity}, expected={expected}, actual={actual}"
    )]
    ParameterSizeMismatch {
        entity: String,
        expected: u32,
        actual: u32,
    },

    #[error("Type mismatch at {entity}:{position}, expected={expected:?}, actual={actual:?}")]
    TypeMismatch {
        entity: String,
        position: u32,
        expected: TypeKind,
        actual: TypeKind,
    },
=======
    #[error("Error while deserialize STEP struct: {0}")]
    DeserializeFailed(String),
}

impl de::Error for Error {
    fn custom<T>(msg: T) -> Self
    where
        T: fmt::Display,
    {
        Error::DeserializeFailed(msg.to_string())
    }
>>>>>>> f56c75eb
}<|MERGE_RESOLUTION|>--- conflicted
+++ resolved
@@ -1,10 +1,6 @@
-<<<<<<< HEAD
 use crate::{header::InvalidHeader, parser::TokenizeFailed};
-=======
-use crate::parser::TokenizeFailed;
 use serde::de;
 use std::fmt;
->>>>>>> f56c75eb
 
 pub type Result<T> = std::result::Result<T, Error>;
 
@@ -26,7 +22,6 @@
     #[error(transparent)]
     TokenizeFailed(#[from] TokenizeFailed),
 
-<<<<<<< HEAD
     #[error(transparent)]
     InvalidHeader(#[from] InvalidHeader),
 
@@ -46,7 +41,7 @@
         expected: TypeKind,
         actual: TypeKind,
     },
-=======
+
     #[error("Error while deserialize STEP struct: {0}")]
     DeserializeFailed(String),
 }
@@ -58,5 +53,4 @@
     {
         Error::DeserializeFailed(msg.to_string())
     }
->>>>>>> f56c75eb
 }